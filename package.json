--- conflicted
+++ resolved
@@ -41,11 +41,7 @@
   "devDependencies": {
     "@adobe/focus-ring-polyfill": "^0.1.5",
     "@adobe/spectrum-css-workflow-icons": "^1.1.0",
-<<<<<<< HEAD
-    "@adobe/spectrum-express-tokens": "^1.0.0-beta.2",
-=======
     "@adobe/spectrum-express-tokens": "^1.0.0-beta.6",
->>>>>>> f54b645a
     "@adobe/spectrum-tokens": "^7.1.2",
     "@commitlint/cli": "^8.3.3",
     "@commitlint/config-conventional": "^8.3.3",
