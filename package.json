{
  "private": true,
  "name": "spectrum-css-monorepo",
  "version": "0.0.0",
  "license": "Apache-2.0",
  "author": "Adobe",
  "contributors": [
    "Cassondra Roberts <castastrophe@users.noreply.github.com> (https://allons-y.llc)",
    "Garth Braithwaite <garthdb@gmail.com> (https://garthdb.com)",
    "Larry Davis <lazdnet@gmail.com>",
    "Patrick Fulton <pfulton@users.noreply.github.com>",
    "Steve Gill <stevengill97@gmail.com>",
    "Rajdeep Chandra <rajrock38@gmail.com>"
  ],
  "homepage": "https://opensource.adobe.com/spectrum-css/",
  "repository": {
    "type": "git",
    "url": "https://github.com/adobe/spectrum-css.git"
  },
  "bugs": {
    "url": "https://github.com/adobe/spectrum-css/issues"
  },
  "scripts": {
<<<<<<< HEAD
    "build:all": "run-p build:11ty build:css",
    "dev:11ty": "yarn dev && yarn build:11ty && NODE_ENV=development BROWSERSYNC_OPEN=true npx @11ty/eleventy --config=./site/.eleventy.cjs --serve",
    "build:11ty": "npx @11ty/eleventy --config=./site/.eleventy.cjs",
    "build:css": "node ./tasks/build-css.js && pretty-quick --fix --pattern \"{components}/**/*.css\"",
    "build:css:watch": "node ./tasks/watch-css.js",
    "build:watch": "run-p build:css:watch",
    "backstop:approve": "backstop approve --config=backstop_data/backstop_test.js",
    "backstop:ci:clean": "backstop clean --docker --config=backstop_data/backstop_test.js --env=ci",
    "backstop:ci:reference": "wait-on http://127.0.0.1:3000/docs/index.html && gulp test:init && backstop reference --docker --config=backstop_data/backstop_test.js --env=ci",
    "backstop:ci:test": "wait-on http://127.0.0.1:3000/docs/index.html && gulp test:init && backstop test --docker --config=backstop_data/backstop_test.js --env=ci",
    "backstop:clean": "rm -rf backstop_data/bitmaps_test backstop_data/html_report",
    "backstop:docker:reference": "wait-on http://127.0.0.1:3000/docs/index.html && gulp test:init && backstop reference --docker --config=backstop_data/backstop_test.js --env=local",
    "backstop:docker:test": "wait-on http://127.0.0.1:3000/docs/index.html && gulp test:init && backstop test --docker --config=backstop_data/backstop_test.js --env=local",
    "backstop:test": "backstop test --config=backstop_data/backstop_test.js --env=local",
    "backstop:test-all": "backstop test --docker --config=backstop_data/backstop_test.js --env=local themes=light,dark,darkest scales=medium,large",
=======
>>>>>>> 95ad71f4
    "build": "run-s build:site build:preview # preview cannot be built until the component assets are finished",
    "build:clean": "run-s clean build",
    "build:components": "lerna run --stream --scope \"@spectrum-css/*\" --ignore \"@spectrum-css/{*-builder*,preview,generator,site}\" build",
    "build:preview": "yarn workspace @spectrum-css/preview build",
    "postbuild:preview": "rimraf dist/preview && mv tools/preview/storybook-static dist/preview",
    "build:site": "gulp -LL",
    "check:peerDeps": "gulp checkPeerDependencies # validate peer deps for components; escapes before running lerna if they are not valid",
    "ci-all": "yarn build",
    "clean": "gulp clean",
<<<<<<< HEAD
    "dev": "gulp dev",
    "kill-zombies": "pkill -f \"(chrome)?(--headless)\"",
=======
    "dev": "NODE_ENV=development BROWSERSYNC_OPEN=true gulp dev",
>>>>>>> 95ad71f4
    "new": "yarn workspace @spectrum-css/generator new",
    "precommit": "lint-staged",
    "prepare": "husky install && gulp prepare",
    "prerelease": "run-s check:peerDeps version:build",
    "release": "lerna publish",
    "release:beta-from-package": "yarn release from-package --conventional-prerelease --preid beta --pre-dist-tag beta --no-private",
    "release:bundles": "gulp releaseBundles",
    "release:site": "gulp prepareSite && gh-pages -d dist-site/ -f -e .",
    "start": "NODE_ENV=development yarn workspace @spectrum-css/preview start",
    "test": "VRT=true run-p dev \"test:run {1}\" --",
    "test:run": "yarn workspace @spectrum-css/test run test",
    "version:build": "SCOPE=$(lerna changed | tr \"\\\\n\" ,) && lerna run --stream --scope \"{${SCOPE%,}}\" --ignore \"@spectrum-css/{*-builder*,preview,generator,site}\" build",
    "watch": "gulp watch"
  },
  "workspaces": [
    "components/*",
    "tools/*",
    "tests"
  ],
  "devDependencies": {
    "@11ty/eleventy": "^1.0.2",
    "@11ty/eleventy-plugin-syntaxhighlight": "^4.2.0",
    "@adobe/focus-ring-polyfill": "^0.1.5",
    "@commitlint/cli": "^8.3.3",
    "@commitlint/config-conventional": "^8.3.3",
<<<<<<< HEAD
    "@fullhuman/postcss-purgecss": "^5.0.0",
    "@spectrum-css/spectrum-css-vr-test-assets-essential": "^1.0.46",
    "async": "^3.2.4",
    "audit-ci": "^2.0.1",
    "backstopjs-spectrum": "6.16.0",
    "chokidar": "^3.5.3",
    "concat": "^1.0.3",
    "concat-files": "^0.1.1",
    "fast-glob": "^3.2.12",
    "fs-extra": "^11.1.0",
=======
    "del": "^5.1.0",
>>>>>>> 95ad71f4
    "gh-pages": "^3.0.0",
    "glob": "^8.0.3",
    "gulp": "^4.0.0",
    "gulp-nunjucks-render": "^2.2.3",
    "gulp-replace": "^1.0.0",
    "gulplog": "^1.0.0",
    "husky": "^8.0.3",
    "lerna": "^4.0.0",
    "lint-staged": "^13.1.0",
    "loadicons": "^1.0.0",
    "lunr": "^2.3.6",
    "markdown-it": "^12.3.2",
    "markdown-it-anchor": "^8.6.5",
    "npm-run-all": "^4.1.5",
    "postcss": "^8.4.19",
    "postcss-calc": "^6.0.0",
    "postcss-cli": "^10.1.0",
    "postcss-dir-pseudo-class": "^5.0.0",
    "postcss-discard-empty": "^4.0.1",
    "postcss-dropdupedvars": "^1.1.2",
    "postcss-dropunusedvars": "^1.2.1",
    "postcss-focus-ring": "^1.0.0",
    "postcss-functions": "^3.0.0",
    "postcss-import": "^15.0.0",
    "postcss-inherit": "^4.0.3",
    "postcss-logical": "^4.0.2",
    "postcss-mixins": "^6.2.1",
    "postcss-nested": "^3.0.0",
    "postcss-remapvars": "^1.1.0",
    "postcss-selector-parser": "^6.0.2",
    "postcss-svg": "^3.0.0",
    "postcss-values-parser": "^3.1.1",
    "prettier": "^2.8.0",
    "prettier-package-json": "^2.8.0",
    "pretty-quick": "^3.1.3",
    "prismjs": "^1.23.0",
    "rimraf": "^4.1.1",
    "semver": "^6.3.0",
<<<<<<< HEAD
    "style-dictionary": "^3.7.1",
    "style-dictionary-sets": "^2.0.5",
    "through2": "^3.0.1",
    "util": "^0.12.5",
    "wait-on": "^6.0.1"
=======
    "through2": "^3.0.1"
>>>>>>> 95ad71f4
  },
  "husky": {
    "hooks": {
      "commit-msg": "commitlint -E HUSKY_GIT_PARAMS",
      "pre-commit": "lint-staged"
    }
  },
  "lint-staged": {
    "package.json": [
      "prettier-package-json --write"
    ]
  }
}<|MERGE_RESOLUTION|>--- conflicted
+++ resolved
@@ -21,24 +21,6 @@
     "url": "https://github.com/adobe/spectrum-css/issues"
   },
   "scripts": {
-<<<<<<< HEAD
-    "build:all": "run-p build:11ty build:css",
-    "dev:11ty": "yarn dev && yarn build:11ty && NODE_ENV=development BROWSERSYNC_OPEN=true npx @11ty/eleventy --config=./site/.eleventy.cjs --serve",
-    "build:11ty": "npx @11ty/eleventy --config=./site/.eleventy.cjs",
-    "build:css": "node ./tasks/build-css.js && pretty-quick --fix --pattern \"{components}/**/*.css\"",
-    "build:css:watch": "node ./tasks/watch-css.js",
-    "build:watch": "run-p build:css:watch",
-    "backstop:approve": "backstop approve --config=backstop_data/backstop_test.js",
-    "backstop:ci:clean": "backstop clean --docker --config=backstop_data/backstop_test.js --env=ci",
-    "backstop:ci:reference": "wait-on http://127.0.0.1:3000/docs/index.html && gulp test:init && backstop reference --docker --config=backstop_data/backstop_test.js --env=ci",
-    "backstop:ci:test": "wait-on http://127.0.0.1:3000/docs/index.html && gulp test:init && backstop test --docker --config=backstop_data/backstop_test.js --env=ci",
-    "backstop:clean": "rm -rf backstop_data/bitmaps_test backstop_data/html_report",
-    "backstop:docker:reference": "wait-on http://127.0.0.1:3000/docs/index.html && gulp test:init && backstop reference --docker --config=backstop_data/backstop_test.js --env=local",
-    "backstop:docker:test": "wait-on http://127.0.0.1:3000/docs/index.html && gulp test:init && backstop test --docker --config=backstop_data/backstop_test.js --env=local",
-    "backstop:test": "backstop test --config=backstop_data/backstop_test.js --env=local",
-    "backstop:test-all": "backstop test --docker --config=backstop_data/backstop_test.js --env=local themes=light,dark,darkest scales=medium,large",
-=======
->>>>>>> 95ad71f4
     "build": "run-s build:site build:preview # preview cannot be built until the component assets are finished",
     "build:clean": "run-s clean build",
     "build:components": "lerna run --stream --scope \"@spectrum-css/*\" --ignore \"@spectrum-css/{*-builder*,preview,generator,site}\" build",
@@ -48,12 +30,7 @@
     "check:peerDeps": "gulp checkPeerDependencies # validate peer deps for components; escapes before running lerna if they are not valid",
     "ci-all": "yarn build",
     "clean": "gulp clean",
-<<<<<<< HEAD
-    "dev": "gulp dev",
-    "kill-zombies": "pkill -f \"(chrome)?(--headless)\"",
-=======
     "dev": "NODE_ENV=development BROWSERSYNC_OPEN=true gulp dev",
->>>>>>> 95ad71f4
     "new": "yarn workspace @spectrum-css/generator new",
     "precommit": "lint-staged",
     "prepare": "husky install && gulp prepare",
@@ -79,20 +56,7 @@
     "@adobe/focus-ring-polyfill": "^0.1.5",
     "@commitlint/cli": "^8.3.3",
     "@commitlint/config-conventional": "^8.3.3",
-<<<<<<< HEAD
-    "@fullhuman/postcss-purgecss": "^5.0.0",
-    "@spectrum-css/spectrum-css-vr-test-assets-essential": "^1.0.46",
-    "async": "^3.2.4",
-    "audit-ci": "^2.0.1",
-    "backstopjs-spectrum": "6.16.0",
-    "chokidar": "^3.5.3",
-    "concat": "^1.0.3",
-    "concat-files": "^0.1.1",
-    "fast-glob": "^3.2.12",
-    "fs-extra": "^11.1.0",
-=======
     "del": "^5.1.0",
->>>>>>> 95ad71f4
     "gh-pages": "^3.0.0",
     "glob": "^8.0.3",
     "gulp": "^4.0.0",
@@ -131,15 +95,7 @@
     "prismjs": "^1.23.0",
     "rimraf": "^4.1.1",
     "semver": "^6.3.0",
-<<<<<<< HEAD
-    "style-dictionary": "^3.7.1",
-    "style-dictionary-sets": "^2.0.5",
-    "through2": "^3.0.1",
-    "util": "^0.12.5",
-    "wait-on": "^6.0.1"
-=======
     "through2": "^3.0.1"
->>>>>>> 95ad71f4
   },
   "husky": {
     "hooks": {
