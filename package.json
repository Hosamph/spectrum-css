--- conflicted
+++ resolved
@@ -14,15 +14,9 @@
   "devDependencies": {
     "@spectrum/balthazar": "^3.0.1",
     "@spectrum/dna-npm-release": "^1.x",
-<<<<<<< HEAD
     "@spectrum/dna-topdoc-template": "^2.0.0-beta.4",
     "@spectrum/spectrum-dna": "4.0.0-beta.26",
     "@spectrum/spectrum-icons": "^1.0.0-beta.17",
-=======
-    "@spectrum/dna-topdoc-template": "^1.8.0",
-    "@spectrum/spectrum-dna": "3.0.1",
-    "@spectrum/spectrum-icons": "^1.0.0-beta.12",
->>>>>>> 72e083c0
     "autoprefixer": "^6.5.3",
     "browser-sync": "^2.23.6",
     "del": "^3.0.0",
