{
  "name": "spectrum-css-monorepo",
  "version": "0.0.0",
  "private": true,
  "scripts": {
    "build": "gulp -LL",
    "dev": "gulp dev",
    "clean": "gulp clean",
    "start": "npm run dev",
    "ci-all": "npm run build",
    "release": "npx lerna publish",
    "release:site": "gulp prepareSite && gh-pages -d dist-site/ -f -e .",
    "release:bundles": "gulp releaseBundles",
    "version": "gulp version",
    "backstop:approve": "backstop approve --config=backstop_data/backstop_test.js",
    "backstop:test": "backstop test --config=backstop_data/backstop_test.js --env=local",
    "backstop:clean": "rm -rf backstop_data/bitmaps_test backstop_data/html_report",
    "backstop:docker:test": "backstop test --docker --config=backstop_data/backstop_test.js --env=local",
    "backstop:docker:reference": "backstop reference --docker --config=backstop_data/backstop_test.js --env=local",
    "backstop:ci:test": "backstop test --docker --config=backstop_data/backstop_test.js --env=ci",
    "backstop:ci:reference": "backstop reference --docker --config=backstop_data/backstop_test.js --env=ci",
    "backstop:test-all": "backstop test --docker --config=backstop_data/backstop_test.js --env=local themes=lightest,light,dark,darkest scales=medium,large",
    "kill-zombies": "pkill -f \"(chrome)?(--headless)\"",
    "prepare": "gulp prepare",
    "watch": "gulp watch"
  },
  "repository": {
    "type": "git",
    "url": "https://github.com/adobe/spectrum-css.git"
  },
  "author": "Larry Davis <lazdnet@gmail.com>",
  "contributors": [
    "Garth Braithwaite <garthdb@gmail.com> (https://garthdb.com)",
    "Steve Gill <stevengill97@gmail.com>"
  ],
  "bugs": {
    "url": "https://github.com/adobe/spectrum-css/issues"
  },
  "license": "Apache-2.0",
  "devDependencies": {
    "@adobe/focus-ring-polyfill": "^0.1.5",
    "@adobe/spectrum-css-workflow-icons": "^1.1.0",
<<<<<<< HEAD
    "@adobe/spectrum-tokens": "^7.0.0-beta.5",
=======
    "@adobe/spectrum-tokens": "^6.1.1",
>>>>>>> 43a159f9
    "@commitlint/cli": "^8.3.3",
    "@commitlint/config-conventional": "^8.3.3",
    "@spectrum-css/spectrum-css-vr-test-assets-essential": "^1.0.21",
    "audit-ci": "^2.0.1",
    "backstopjs-spectrum": "^5.0.14",
    "del": "^5.1.0",
    "gh-pages": "^3.0.0",
    "gulp": "^4.0.0",
    "gulp-replace": "^1.0.0",
    "gulplog": "^1.0.0",
    "husky": "^3.0.5",
    "lerna": "^4.0.0",
    "loadicons": "^1.0.0",
    "lunr": "^2.3.6",
    "markdown-it": "^10.0.0",
    "prismjs": "^1.23.0",
    "semver": "^6.3.0",
    "through2": "^3.0.1"
  },
  "resolutions": {
    "axios": "^0.21.1",
    "dot-prop": "^5.2.0",
    "handlebars": "^4.5.2",
    "https-proxy-agent": "^3.0.0",
    "http-proxy": "^1.18.1",
    "jimp": "^0.16.1",
    "node-fetch": "^2.6.1",
    "lodash": "^4.17.19",
    "yargs-parser": "^20.2.7",
    "minimist": "^1.2.5",
    "is-url-superb": "^4.0.0",
    "postcss-values-parser": "^4.0.0"
  },
  "workspaces": [
    "components/*",
    "tools/*"
  ],
  "husky": {
    "hooks": {
      "commit-msg": "commitlint -E HUSKY_GIT_PARAMS"
    }
  }
}<|MERGE_RESOLUTION|>--- conflicted
+++ resolved
@@ -40,11 +40,7 @@
   "devDependencies": {
     "@adobe/focus-ring-polyfill": "^0.1.5",
     "@adobe/spectrum-css-workflow-icons": "^1.1.0",
-<<<<<<< HEAD
-    "@adobe/spectrum-tokens": "^7.0.0-beta.5",
-=======
-    "@adobe/spectrum-tokens": "^6.1.1",
->>>>>>> 43a159f9
+    "@adobe/spectrum-tokens": "^7.0.0-beta.9",
     "@commitlint/cli": "^8.3.3",
     "@commitlint/config-conventional": "^8.3.3",
     "@spectrum-css/spectrum-css-vr-test-assets-essential": "^1.0.21",
