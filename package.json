--- conflicted
+++ resolved
@@ -40,15 +40,9 @@
     "release:beta-from-package": "yarn release from-package --conventional-prerelease --preid beta --pre-dist-tag beta --no-private",
     "release:site": "gulp prepareSite && gh-pages -d dist-site/ -f -e .",
     "start": "NODE_ENV=development yarn workspace @spectrum-css/preview start",
-<<<<<<< HEAD
     "docs:mod": "node tasks/mod-extractor.js",
-    "test": "VRT=true run-p dev \"test:run {1}\" --",
-    "test:run": "yarn workspace @spectrum-css/test run test",
-    "test:visual": "yarn workspace @spectrum-css/preview test:chromatic",
-=======
     "test": "yarn workspace @spectrum-css/preview test",
     "test:scope": "yarn workspace @spectrum-css/preview test:scope",
->>>>>>> e62913ab
     "version:build": "SCOPES=($(lerna changed)) && IFS=, SCOPE=\"${SCOPES[*]}\" && [[ \"${#SCOPES[@]}\" -gt 1 ]] && SCOPE=\"{${SCOPE}}\"; lerna run --stream --scope \"${SCOPE}\" --ignore \"@spectrum-css/{*-builder*,preview,generator,site}\" build",
     "watch": "gulp watch"
   },
