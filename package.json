--- conflicted
+++ resolved
@@ -50,14 +50,8 @@
     "prerelease": "yarn version:build",
     "release": "lerna publish",
     "release:beta-from-package": "yarn release from-package --conventional-prerelease --preid beta --pre-dist-tag beta --no-private",
-<<<<<<< HEAD
-    "release:site": "gulp prepareSite && gh-pages -d dist-site/ -f -e .",
-    "prestart": "lerna run --scope \"${SCOPE:-@spectrum-css/*}\" --ignore \"@spectrum-css/{*-builder*,preview,generator}\" build",
-    "start": "NODE_ENV=development yarn workspace @spectrum-css/preview start",
-=======
     "release:docs": "gulp prepareSite && gh-pages -d dist-site/ -f -e .",
     "start": "yarn dev:preview",
->>>>>>> b3a89fd1
     "test": "yarn workspace @spectrum-css/preview test",
     "test:scope": "yarn workspace @spectrum-css/preview test:scope",
     "version:build": "SCOPES=($(lerna changed)) && IFS=, SCOPE=\"${SCOPES[*]}\" && [[ \"${#SCOPES[@]}\" -gt 1 ]] && SCOPE=\"{${SCOPE}}\" yarn build",
