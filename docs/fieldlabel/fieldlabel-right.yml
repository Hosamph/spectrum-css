--- conflicted
+++ resolved
@@ -6,107 +6,4 @@
 markup: |
   <label for="lifestory" class="spectrum-FieldLabel spectrum-FieldLabel--right">Life Story *</label>
 
-<<<<<<< HEAD
-    <div class="spectrum-Form-item">
-      <label class="spectrum-Form-itemLabel spectrum-FieldLabel--right" for="spectrum-textinput-instance">Interests</label>
-      <div class="spectrum-Form-itemField">
-        <div class="spectrum-FieldGroup spectrum-FieldGroup--vertical">
-          <div class="spectrum-Radio">
-            <input type="radio" name="animals" class="spectrum-Radio-input" id="radio-5">
-            <span class="spectrum-Radio-button"></span>
-            <label class="spectrum-Radio-label" for="radio-5">Kittens</label>
-          </div>
-          <div class="spectrum-Radio">
-            <input type="radio" name="animals" class="spectrum-Radio-input" id="radio-6">
-            <span class="spectrum-Radio-button"></span>
-            <label class="spectrum-Radio-label" for="radio-6">Dogs</label>
-          </div>
-        </div>
-
-        <div class="spectrum-FieldGroup spectrum-FieldGroup--vertical">
-          <label class="spectrum-Checkbox">
-            <input type="checkbox" class="spectrum-Checkbox-input" id="checkbox-0">
-            <span class="spectrum-Checkbox-box">
-              <svg class="spectrum-Icon spectrum-Checkbox-checkmark" focusable="false" aria-hidden="true">
-                <use xlink:href="#spectrum-css-icon-CheckboxCheckmark" />
-              </svg>
-            </span>
-            <span class="spectrum-Checkbox-label">Checkbox</span>
-          </label>
-          <label class="spectrum-Checkbox">
-            <input type="checkbox" class="spectrum-Checkbox-input" id="checkbox-1" checked>
-            <span class="spectrum-Checkbox-box">
-              <svg class="spectrum-Icon spectrum-Checkbox-checkmark" focusable="false" aria-hidden="true">
-                <use xlink:href="#spectrum-css-icon-CheckboxCheckmark" />
-              </svg>
-            </span>
-            <span class="spectrum-Checkbox-label">Checkbox</span>
-          </label>
-        </div>
-      </div>
-    </div>
-
-    <div class="spectrum-Form-item">
-      <label class="spectrum-Form-itemLabel spectrum-FieldLabel--right" for="spectrum-textinput-instance">Interests</label>
-      <div class="spectrum-Form-itemField">
-        <div class="spectrum-FieldGroup spectrum-FieldGroup--vertical">
-          <label class="spectrum-Checkbox">
-            <input type="checkbox" class="spectrum-Checkbox-input" id="checkbox-0">
-            <span class="spectrum-Checkbox-box">
-              <svg class="spectrum-Icon spectrum-Checkbox-checkmark" focusable="false" aria-hidden="true">
-                <use xlink:href="#spectrum-css-icon-CheckboxCheckmark" />
-              </svg>
-            </span>
-            <span class="spectrum-Checkbox-label">Checkbox</span>
-          </label>
-          <label class="spectrum-Checkbox">
-            <input type="checkbox" class="spectrum-Checkbox-input" id="checkbox-1" checked>
-            <span class="spectrum-Checkbox-box">
-              <svg class="spectrum-Icon spectrum-Checkbox-checkmark" focusable="false" aria-hidden="true">
-                <use xlink:href="#spectrum-css-icon-CheckboxCheckmark" />
-              </svg>
-            </span>
-            <span class="spectrum-Checkbox-label">Checkbox</span>
-          </label>
-        </div>
-
-        <div class="spectrum-FieldGroup spectrum-FieldGroup--vertical">
-          <div class="spectrum-Radio">
-            <input type="radio" name="animals" class="spectrum-Radio-input" id="radio-5">
-            <span class="spectrum-Radio-button"></span>
-            <label class="spectrum-Radio-label" for="radio-5">Kittens</label>
-          </div>
-          <div class="spectrum-Radio">
-            <input type="radio" name="animals" class="spectrum-Radio-input" id="radio-6">
-            <span class="spectrum-Radio-button"></span>
-            <label class="spectrum-Radio-label" for="radio-6">Dogs</label>
-          </div>
-        </div>
-
-      </div>
-    </div>
-
-    <div class="spectrum-Form-item">
-      <label class="spectrum-Form-itemLabel spectrum-FieldLabel--right" for="fieldLabelExample-stepper">Age</label>
-      <div class="spectrum-Form-itemField">
-        <div class="spectrum-Stepper">
-          <span class="spectrum-Stepper-buttons">
-            <button class="spectrum-Button spectrum-Button--action spectrum-Stepper-stepUp" tabindex="-1">
-              <svg class="spectrum-Icon spectrum-Stepper-stepUpIcon" focusable="false" aria-hidden="true">
-                <use xlink:href="#spectrum-css-icon-StepperUpChevron" />
-              </svg>
-            </button>
-            <button class="spectrum-Button spectrum-Button--action spectrum-Stepper-stepDown" tabindex="-1">
-              <svg class="spectrum-Icon spectrum-Stepper-stepDownIcon" focusable="false" aria-hidden="true">
-                <use xlink:href="#spectrum-css-icon-StepperDownChevron" />
-              </svg>
-            </button>
-          </span>
-          <input type="number" class="spectrum-Textfield spectrum-Stepper-input" placeholder="Enter a number" min="-2" max="2" step="0.5" id="fieldLabelExample-stepper">
-        </div>
-      </div>
-    </div>
-  </form>
-=======
-  <textarea id="lifestory" placeholder="Enter your life story" name="field" value="" class="spectrum-Textfield spectrum-Textfield--multiline"></textarea>
->>>>>>> a86f129e
+  <textarea id="lifestory" placeholder="Enter your life story" name="field" value="" class="spectrum-Textfield spectrum-Textfield--multiline"></textarea>