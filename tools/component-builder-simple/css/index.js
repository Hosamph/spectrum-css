/*
Copyright 2022 Adobe. All rights reserved.
This file is licensed to you under the Apache License, Version 2.0 (the "License");
you may not use this file except in compliance with the License. You may obtain a copy
of the License at http://www.apache.org/licenses/LICENSE-2.0

Unless required by applicable law or agreed to in writing, software distributed under
the License is distributed on an "AS IS" BASIS, WITHOUT WARRANTIES OR REPRESENTATIONS
OF ANY KIND, either express or implied. See the License for the specific language
governing permissions and limitations under the License.
*/

const path = require("path")
const fs = require("fs")
const postcssReal = require("postcss")
const fsp = require("fs").promises
const { parse } = require("postcss-values-parser")
const async = require("async")
const fg = require("fast-glob")
const processorsFunction = require("./processors").getProcessors
const processors = processorsFunction()

/**
 * @description get all the tokens used
 * @param {*} node
 * @param {*} usedTokens
 * @returns
 */
function getTokensUsedInValueNode(node, usedTokens) {
  usedTokens = usedTokens ? usedTokens : []
  if (node.nodes) {
    node.nodes.forEach((subNode) => {
      if (subNode.type === "word" && subNode.value.startsWith("--")) {
        usedTokens.push(subNode.value)
      } else if (subNode.type === "func") {
        getTokensUsedInValueNode(subNode, usedTokens)
      }
    })
  }
  return usedTokens
}

/**
 * @description get all the tokesn used in css files
 * @param {*} root
 * @param {*} coreTokens
 * @param {*} componentTokens
 * @returns
 */
function getTokensUsedInCSS(root, coreTokens, componentTokens) {
  let usedTokens = []
  let coreTokensUsed = {}
  let componentTokensUsed = {}

  root.walkRules((rule, ruleIndex) => {
    rule.walkDecls((decl) => {
      let matches = decl.value.match(/var\(.*?\)/g)
      if (matches) {
        let parsed = parse(decl.value)
        parsed.nodes.forEach((node) => {
          const usedTokensInValue = getTokensUsedInValueNode(node)
          usedTokensInValue.forEach((tokenName) => {
            if (coreTokens[tokenName]) {
              coreTokensUsed[tokenName] = (coreTokensUsed[tokenName] ?? 0) + 1
            } else if (componentTokens[tokenName]) {
              componentTokensUsed[tokenName] =
                (componentTokensUsed[tokenName] ?? 0) + 1
            }
            if (usedTokens.indexOf(tokenName) === -1) {
              usedTokens.push(tokenName)
            }
          })
        })
      }
    })
  })

  return { usedTokens, coreTokensUsed, componentTokensUsed }
}

/**
 * @description get all tokens defined in css files
 * @param {*} root
 * @returns
 */
function getTokensDefinedInCSS(root) {
  let variables = {}

  root.walkRules((rule, ruleIndex) => {
    rule.walkDecls((decl) => {
      if (decl.prop.startsWith("--")) {
        variables[decl.prop] = decl.value
      }
    })
  })

  return variables
}

/**
 * @description get all core tokens from spectrum-css/tokens
 */
async function getCoreTokens() {
<<<<<<< HEAD
  const coreTokensFile = require.resolve("@spectrum-css/tokens")
  let contents = await fsp.readFile(coreTokensFile, "utf8")
  let root = postcssReal.parse(contents)
  return getTokensDefinedInCSS(root)
=======
  const fetchOptions = {
    paths: [
      process.cwd(),
      path.join(process.cwd(), '../../')
    ]
  };
  /* Resolve core tokens first from the current working directory, or if not found, from the root of the monorepo */
  const coreTokensFile = require.resolve('@spectrum-css/tokens', fetchOptions);
  const coreTokensPkg = require.resolve('@spectrum-css/tokens/package.json', fetchOptions);
  if (coreTokensPkg) console.log('Core tokens version:', await fsp.readFile(coreTokensPkg, 'utf8').then(JSON.parse).then(pkg => pkg.version));
  let contents = await fsp.readFile(coreTokensFile, 'utf8');
  let root = postcssReal.parse(contents);
  return getTokensDefinedInCSS(root);
>>>>>>> 95ad71f4
}

/**
 * @desctiption method to build css files
 */
async function buildCSS() {
  const cssFiles = [
    "index.css",
    "themes/spectrum.css", // spectrum comes first
    "themes/*.css",
  ]

  // Read the contents of all CSS files
  const cssContents = await Promise.all(
    cssFiles.map((file) => fs.promises.readFile(file, "utf-8"))
  )

  // Concatenate the contents of all CSS files
  const css = cssContents.join("\n")

  // Process the CSS using postcss
  const processedCss = await postcssReal(processors).process(css, {
    from: "./index.css",
  })

  // Write the processed CSS to a file
  await fs.promises.writeFile("dist/index.css", processedCss.css)
}

async function buildCSSWithoutThemes() {
  const cssFiles = [
    "index.css",
    "themes/spectrum.css", // spectrum comes first
    "themes/*.css",
  ]

  // Read the contents of all CSS files
  const cssContents = await Promise.all(
    cssFiles.map((file) => fs.promises.readFile(file, "utf-8"))
  )

  // Concatenate the contents of all CSS files
  const css = cssContents.join("\n")

  // Process the CSS using postcss
  const processors = processorsFunction(false, { noFlatVariables: true })
  const processedCss = await postcssReal(processors).process(css, {
    from: "./index.css",
  })

  // Write the processed CSS to a file
  await fs.promises.writeFile("dist/index-base.css", processedCss.css)
}

/**
 * @description take all the theme files and create index theme at the root
 */
async function buildCSSThemeIndex() {
  const cssFiles = [
    "themes/spectrum.css", // spectrum comes first
    "themes/*.css",
  ]

  // Read the contents of all CSS files
  const cssContents = await Promise.all(
    cssFiles.map((file) => fs.promises.readFile(file, "utf-8"))
  )

  // Concatenate the contents of all CSS files
  const css = cssContents.join("\n")

  // Process the CSS using postcss
  const processors = processorsFunction(true, { noSelectors: true })
  const processedCss = await postcssReal(processors).process(css)

  // Write the processed CSS to a file
  await fs.promises.writeFile("dist/index-theme.css", processedCss.css)
}

async function buildCSSThemes() {
  // Get a list of all CSS files in the themes directory
  const cssFiles = await fs.promises.readdir("themes/")

  // Process each CSS file
  for (const file of cssFiles) {
    // Read the contents of the CSS file
    const css = await fs.promises.readFile(path.join("themes/", file), "utf-8")

    // Process the CSS using postcss
    const processors = processorsFunction(true, { noSelectors: true })
    const processedCss = await postcssReal(processors).process(css)

    // Write the processed CSS to a file in the dist/themes directory
    await fs.promises.writeFile(
      path.join("dist/themes/", file),
      processedCss.css
    )
  }
}

/**
  Special case for express: it needs Spectrum base vars and needs to override them
*/
async function buildExpressTheme() {
  // Read the contents of the index-theme.css file
  const css = await fs.promises.readFile("dist/index-theme.css", "utf-8")

  // Process the CSS using postcss
  const processors = processorsFunction(true).concat(
    require("postcss-combininator")
  )
  const processedCss = await postcssReal(processors).process(css)

  // Write the processed CSS to a file named express.css in the dist/themes directory
  await fs.promises.writeFile("dist/themes/express.css", processedCss.css)
}

let coreTokens = null
async function checkCSS(globFile) {
  // Read the contents of all CSS files specified by the glob
  try {
    const cssFiles = await fg(globFile);
    const cssContents = await Promise.all(
      cssFiles.map((file) => fs.promises.readFile(file, "utf-8"))
    )

    // Concatenate the contents of all CSS files
    const css = cssContents.join("\n")

    // Fetch core tokens once during the build
    if (coreTokens === null) {
      coreTokens = await getCoreTokens()
    }

    const pkg = JSON.parse(await fs.promises.readFile("package.json", "utf-8"))

    // Parse the CSS
    const root = postcssReal.parse(css)

    // Get tokens defined inside of the component
    const componentTokens = getTokensDefinedInCSS(root)

    // Find all tokens used in the component
    const { usedTokens, coreTokensUsed, componentTokensUsed } =
      getTokensUsedInCSS(root, coreTokens, componentTokens)

    // Make sure the component doesn't use any undefined tokens
    const errors = []
    usedTokens.forEach((tokenName) => {
      if (
        !coreTokens[tokenName] &&
        !componentTokens[tokenName] &&
        !tokenName.startsWith("--mod") &&
        !tokenName.startsWith("--highcontrast")
      ) {
        errors.push(`${pkg.name} uses undefined token ${tokenName}`)
      }
    })

    // Make sure all tokens defined in the component are used
    Object.keys(componentTokens).forEach((tokenName) => {
      if (!usedTokens.includes(tokenName)) {
        errors.push(`${pkg.name} defines ${tokenName}, but never uses it`)
      }
    })

    if (errors.length) {
      throw new Error(errors.join("\n"))
    }
  } catch (e) {
    console.log(e)
  }
}

function checkSourceCSS() {
  return checkCSS(["themes/*.css", "index.css"])
}

function checkBuiltCSS() {
  return checkCSS("dist/index.css")
}

exports.buildCSS = async function () {
  try {
    await checkSourceCSS()
    await Promise.all([buildCSS(), buildCSSWithoutThemes()])
    await Promise.all([
      buildCSSThemes(),
      buildCSSThemeIndex(),
      buildExpressTheme(),
    ])
    await checkBuiltCSS()
  } catch (err) {
    console.error("Error in buildCSS: " + err)
  }
}<|MERGE_RESOLUTION|>--- conflicted
+++ resolved
@@ -101,12 +101,6 @@
  * @description get all core tokens from spectrum-css/tokens
  */
 async function getCoreTokens() {
-<<<<<<< HEAD
-  const coreTokensFile = require.resolve("@spectrum-css/tokens")
-  let contents = await fsp.readFile(coreTokensFile, "utf8")
-  let root = postcssReal.parse(contents)
-  return getTokensDefinedInCSS(root)
-=======
   const fetchOptions = {
     paths: [
       process.cwd(),
@@ -120,7 +114,6 @@
   let contents = await fsp.readFile(coreTokensFile, 'utf8');
   let root = postcssReal.parse(contents);
   return getTokensDefinedInCSS(root);
->>>>>>> 95ad71f4
 }
 
 /**
