--- conflicted
+++ resolved
@@ -11,9 +11,6 @@
   },
   "bugs": {
     "url": "https://github.com/adobe/spectrum-css/issues"
-  },
-  "dependencies": {
-    "npm-registry-fetch": "^11.0.0"
   },
   "devDependencies": {
     "browser-sync": "^2.26.14",
@@ -32,13 +29,10 @@
     "replace-ext": "^1.0.0",
     "semver": "^6.3.0",
     "through2": "^3.0.1"
-<<<<<<< HEAD
   },
   "dependencies": {
     "gulp-nunjucks-render": "^2.2.3",
     "npm-registry-fetch": "^11.0.0",
     "nunjucks": "^3.2.3"
-=======
->>>>>>> 2245b691
   }
 }