--- conflicted
+++ resolved
@@ -27,17 +27,8 @@
     "loadicons": "^1.0.0",
     "replace-ext": "^1.0.0",
     "semver": "^6.3.0",
-<<<<<<< HEAD
-    "through2": "^3.0.1"
-  },
-  "dependencies": {
-    "gulp-nunjucks-render": "^2.2.3",
-    "npm-registry-fetch": "^11.0.0",
-    "nunjucks": "^3.2.3"
-=======
     "through2": "^3.0.1",
     "gulp-nunjucks": "^5.1.0",
     "npm-registry-fetch": "^11.0.0"
->>>>>>> 213e8c53
   }
 }