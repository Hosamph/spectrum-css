/*
Copyright 2022 Adobe. All rights reserved.
This file is licensed to you under the Apache License, Version 2.0 (the "License");
you may not use this file except in compliance with the License. You may obtain a copy
of the License at http://www.apache.org/licenses/LICENSE-2.0

Unless required by applicable law or agreed to in writing, software distributed under
the License is distributed on an "AS IS" BASIS, WITHOUT WARRANTIES OR REPRESENTATIONS
OF ANY KIND, either express or implied. See the License for the specific language
governing permissions and limitations under the License.
*/

const fg = require("fast-glob")
const del = require("del")
const path = require("path")
const fs = require("fs")
const concat = require("concat-stream")
const depUtils = require("./lib/depUtils")
const exec = require("./lib/exec")
const dirs = require("./lib/dirs")
const docs = require("./docs")
const dev = require("./dev")
const subrunner = require("./subrunner")
const release = require("./release")
const vars = require("./vars")
const fs_extra = require('fs-extra');

let dependencyOrder = null;



async function clean() {
  console.log("Starting Clean")
  let globs = [
    'dist/components',
    'dist/docs/*.html',
    'dist/docs/*.json',
    '!dist/docs/get-started.html',
    '!dist/docs/index.html',
    '!dist/preview'
  ];

  // Don't delete the dist folder inside of installed packages
  if (process.cwd() === dirs.topLevel) {
    globs.push(`${dirs.components}/*/dist/*`)
  }
  console.log("Finishing Clean")
  return del(globs)
}

function concatPackageFiles(taskName, input, output, directory) {
  const func = function () {
    let glob
    if (Array.isArray(input)) {
      glob = []

      dependencyOrder.forEach((dep) => {
        input.forEach((file) => {
          glob.push(`${dirs.resolve(dep)}/${file}`)
        })
      })
    } else {
      glob = dependencyOrder.map((dep) => `${dirs.resolve(dep)}/${input}`)
    }

    const srcFiles = fs
      .readdirSync(glob)
      .filter((file) => file.endsWith(".css"))
    const destDirectory = path.join("dist", directory || "")

    concat(srcFiles, path.join(destDirectory, output))
      .then(() => {
        console.log("Files concatenated successfully")
      })
      .catch((err) => {
        console.error(err)
      })
  }

  Object.defineProperty(func, "name", { value: taskName, writable: false })

  return func
}


async function getDependencyOrder() {
  dependencyOrder = await depUtils.getFolderDependencyOrder(dirs.components)
}

let buildCombined = async () => {
  await getDependencyOrder();
  await Promise.all([
  concatPackageFiles('buildCombined_core', 'index.css', 'spectrum-core.css'),
  concatPackageFiles('buildCombined_large', 'index-lg.css', 'spectrum-core-lg.css'),
  concatPackageFiles('buildCombined_diff', 'index-diff.css', 'spectrum-core-diff.css'),
  concatPackageFiles('buildCombined_light', 'multiStops/light.css', 'spectrum-light.css'),
  concatPackageFiles('buildCombined_lightest', 'multiStops/lightest.css', 'spectrum-lightest.css'),
  concatPackageFiles('buildCombined_dark', 'multiStops/dark.css', 'spectrum-dark.css'),
  concatPackageFiles('buildCombined_darkest', 'multiStops/darkest.css', 'spectrum-darkest.css')
  ]);
  };


  let buildStandalone = async () => {
    await getDependencyOrder();
    await Promise.all([
      concatPackageFiles('buildStandalone_light', ['index.css', 'colorStops/light.css' ], 'spectrum-light.css', 'standalone/'),
      concatPackageFiles('buildStandalone_lightest', ['index.css', 'colorStops/lightest.css' ], 'spectrum-lightest.css', 'standalone/'),
      concatPackageFiles('buildStandalone_dark', ['index.css', 'colorStops/dark.css' ], 'spectrum-dark.css', 'standalone/'),
      concatPackageFiles('buildStandalone_darkest', ['index.css', 'colorStops/darkest.css' ], 'spectrum-darkest.css', 'standalone/'),
      concatPackageFiles('buildStandalone_lightLarge', ['index-lg.css', 'colorStops/light.css' ], 'spectrum-light-lg.css', 'standalone/'),
      concatPackageFiles('buildStandalone_lightestLarge', ['index-lg.css', 'colorStops/lightest.css' ], 'spectrum-lightest-lg.css', 'standalone/'),
      concatPackageFiles('buildStandalone_darkLarge', ['index-lg.css', 'colorStops/dark.css' ], 'spectrum-dark-lg.css', 'standalone/'),
      concatPackageFiles('buildStandalone_darkestLarge', ['index-lg.css', 'colorStops/darkest.css' ], 'spectrum-darkest-lg.css', 'standalone/'),
    ]);
  };
// run buildLite on a selected set of packages that depend on commons
// yay: faster than 'rebuild everything' approach
// boo: must add new packages here as commons grows
function buildDepenenciesOfCommons() {
  const dependentComponents = [
    `${dirs.components}/actionbutton`,
    `${dirs.components}/button`,
    `${dirs.components}/clearbutton`,
    `${dirs.components}/closebutton`,
    `${dirs.components}/infieldbutton`,
    `${dirs.components}/logicbutton`,
    `${dirs.components}/picker`,
    `${dirs.components}/pickerbutton`,
  ]
  return subrunner.runTaskOnPackages("buildLite", dependentComponents)
}

async function copyPackages() {
  const filePaths = await fg([
    `${dirs.components}/*/package.json`,
    `${dirs.components}/*/dist/**`,
    `!${dirs.components}/*/dist/docs/**`,
  ])

  for (const filePath of filePaths) {
    if (filePath.includes(`dist/`)) {
      const parts = filePath.split("/");
      const indexOfDist = parts.indexOf("dist");
      if (indexOfDist !== -1) {
        parts.splice(indexOfDist, 1);
      }
      const finalDestination = [parts.slice(0, parts.indexOf("components")), 'dist', parts.slice(parts.indexOf("components"))].flat().join("/");
      await fs_extra.copy(filePath, finalDestination)
    } else {
      const parts = filePath.split("/")
      const newFilePath = parts.slice(parts.indexOf("components")).join("/")
      const finalDestination = `dist/${newFilePath}`

      await fs_extra.copy(filePath, finalDestination)
    }
  }
}

async function buildIfTopLevel() {
  let builtTasks = async () => {
    try {
      await Promise.all([
        docs.build(),
        buildCombined(),
        buildStandalone(),
        copyPackages()
      ]);
    } catch(error) {
      console.error(error);
    }
  }

  if (process.cwd() === dirs.topLevel) {
    // Run a build for all packages first
    try {
      await subrunner.buildComponents();
      await builtTasks();
    } catch (error) {
      console.error(error);
    }
  }

  // They're already built, just include the output
  return builtTasks
}

const build = async () => {
  try {
    await clean();
    await buildIfTopLevel();
    await vars.copyVars();
  } catch (error) {
    console.error(error);
  }
}

// const subrunner = {
//   runTaskOnAllComponents(task, callback) {
//     // code to run task on all components
//     callback()
//   },
// }

const buildComponents = async (type) => {
  console.log('Starting buildComponents')
  return subrunner.runTaskOnAllComponents(type);
}

const buildLite = async () => {
  console.log('Starting buildLite')
  try {
    await clean();
    await buildComponents('buildLite');
    await Promise.all([docs.build(), copyPackages()]);
    console.log('Finishiing buildLite')
  } catch(error) {
    console.error(error);
  }
}

const buildMedium = async () => {
  try {
    await clean();
    await buildComponents('buildMedium');
    await Promise.all([docs.build(), copyPackages()]);
  } catch(error) {
    console.error(error);
  }
}

const buildHeavy = async () => {
  try {
    await clean();
    await buildComponents('buildHeavy');
    await Promise.all([docs.build(), copyPackages()]);
  } catch(error) {
    console.error(error);
  }
}

let devTask
if (process.cwd() === dirs.topLevel) {
  // Build all packages if at the top level
  devTask = async () => {
    try {
      await buildLite()
      await dev.watch()
    } catch (error) {
      console.error(error);
    }
  }
} else {
  // Otherwise, just start watching
<<<<<<< HEAD
  devTask = async () => {
    try {
      await clean();
      await Promise.all([docs.build(), copyPackages()]);
      await dev.watch();
    } catch (error) {
      console.error(error);
    }
  }
}

exports.devHeavy = async () => {
  try {
  await buildHeavy()
  await dev.watch()
  }  catch (error) {
    console.error(error);
  }
}

exports.copyVars = vars.copyVars

exports.prePack = async () => {
  try {
    await build();
    await release.releaseBackwardsCompat();
  } catch(error) {
    console.error(error);
  }
}

exports.release = async () => {
  try {
    await release.updateAndTagRelease();
    await exec.task("yarnInstall", "yarn install --frozen-lockfile");
    await build();
    await exec.task("npmPublish", "npm publish");
    await exec.task("gitPush", "git push");
  } catch (err) {
    console.error(err);
  }
=======
  devTask = gulp.series(
    gulp.parallel(
      docs.build,
      copyPackages
    ),
    dev.watch
  );
>>>>>>> de9b16fc
}

exports.generateChangelog = release.generateChangelog
exports.buildUniqueVars = vars.buildUnique

exports.ghPages = release.ghPages
exports.postPublish = release.releaseBackwardsCompatCleanup

exports.buildComponents = subrunner.buildComponents
exports.buildCombined = buildCombined
exports.buildStandalone = buildStandalone
exports.buildLite = buildLite
exports.buildDocs = docs.buildDocs
exports.buildDepenenciesOfCommons = buildDepenenciesOfCommons
exports.copyPackages = copyPackages
exports.dev = devTask
exports.clean = clean
exports.build = build
exports.watch = dev.watch
exports.default = buildMedium

exports.updateAndTagRelease = release.updateAndTagRelease<|MERGE_RESOLUTION|>--- conflicted
+++ resolved
@@ -252,7 +252,6 @@
   }
 } else {
   // Otherwise, just start watching
-<<<<<<< HEAD
   devTask = async () => {
     try {
       await clean();
@@ -294,15 +293,6 @@
   } catch (err) {
     console.error(err);
   }
-=======
-  devTask = gulp.series(
-    gulp.parallel(
-      docs.build,
-      copyPackages
-    ),
-    dev.watch
-  );
->>>>>>> de9b16fc
 }
 
 exports.generateChangelog = release.generateChangelog
