/*
Copyright 2022 Adobe. All rights reserved.
This file is licensed to you under the Apache License, Version 2.0 (the "License");
you may not use this file except in compliance with the License. You may obtain a copy
of the License at http://www.apache.org/licenses/LICENSE-2.0

Unless required by applicable law or agreed to in writing, software distributed under
the License is distributed on an "AS IS" BASIS, WITHOUT WARRANTIES OR REPRESENTATIONS
OF ANY KIND, either express or implied. See the License for the specific language
governing permissions and limitations under the License.
*/

<<<<<<< HEAD
const fg = require("fast-glob")
const del = require("del")
const path = require('path')
const fs = require("fs")
const async = require("async")
const concat = require("concat-stream")
const depUtils = require("./lib/depUtils")
const exec = require("./lib/exec")
const dirs = require("./lib/dirs")
const docs = require("./docs")
const dev = require("./dev")
const subrunner = require("./subrunner")
const release = require("./release")
const vars = require("./vars")

let dependencyOrder = null;

async function clean() {
  const globs = ["dist/*"]
=======
const gulp = require('gulp');
const del = require('del');
const concat = require('gulp-concat');
const rename = require('gulp-rename');

const depUtils = require('./lib/depUtils');
const exec = require('./lib/exec');
const dirs = require('./lib/dirs');

const docs = require('./docs');
const dev = require('./dev');
const subrunner = require('./subrunner');
const release = require('./release');
const vars = require('./vars');

function clean() {
  let globs = [
    'dist/*',
    '!dist/preview'
  ];
>>>>>>> 2245b691

  // Don't delete the dist folder inside of installed packages
  if (process.cwd() === dirs.topLevel) {
    globs.push(`${dirs.components}/*/dist/*`)
  }

  return del(globs)
}

function concatPackageFiles(taskName, input, output, directory) {
  const func = function () {
    let glob
    if (Array.isArray(input)) {
      glob = []

      dependencyOrder.forEach((dep) => {
        input.forEach((file) => {
          glob.push(`${dirs.resolve(dep)}/${file}`)
        })
      })
    } else {
      glob = dependencyOrder.map((dep) => `${dirs.resolve(dep)}/${input}`)
    }

    const srcFiles = fs
      .readdirSync(glob)
      .filter((file) => file.endsWith(".css"))
    const destDirectory = path.join("dist", directory || "")

    concat(srcFiles, path.join(destDirectory, output))
      .then(() => {
        console.log("Files concatenated successfully")
      })
      .catch((err) => {
        console.error(err)
      })
  }

  Object.defineProperty(func, "name", { value: taskName, writable: false })

  return func
}


async function getDependencyOrder() {
  dependencyOrder = await depUtils.getFolderDependencyOrder(dirs.components)
}

const buildCombined = async.series(
  [
    getDependencyOrder,
    (callback) => {
      async.parallel(
        [
          () => concatPackageFiles(
            "buildCombined_core",
            "index.css",
            "spectrum-core.css",
            callback
          ),
          () => concatPackageFiles(
            "buildCombined_large",
            "index-lg.css",
            "spectrum-core-lg.css",
            callback
          ),
          () => concatPackageFiles(
            "buildCombined_diff",
            "index-diff.css",
            "spectrum-core-diff.css",
            callback
          ),
          () => concatPackageFiles(
            "buildCombined_light",
            "multiStops/light.css",
            "spectrum-light.css",
            callback
          ),
          () => concatPackageFiles(
            "buildCombined_lightest",
            "multiStops/lightest.css",
            "spectrum-lightest.css",
            callback
          ),
          () => concatPackageFiles(
            "buildCombined_dark",
            "multiStops/dark.css",
            "spectrum-dark.css",
            callback
          ),
          () => concatPackageFiles(
            "buildCombined_darkest",
            "multiStops/darkest.css",
            "spectrum-darkest.css",
            callback
          ),
        ],
        callback
      )
    },
  ],
  (err) => {
    if (err) {
      console.error(err)
    }
  }
)

const buildStandalone = async.series(
  [
    getDependencyOrder,
    (callback) => {
      async.parallel(
        [
          () => concatPackageFiles(
            "buildStandalone_light",
            ["index.css", "colorStops/light.css"],
            "spectrum-light.css",
            "standalone/",
            callback
          ),
          () => concatPackageFiles(
            "buildStandalone_lightest",
            ["index.css", "colorStops/lightest.css"],
            "spectrum-lightest.css",
            "standalone/",
            callback
          ),
          () => concatPackageFiles(
            "buildStandalone_dark",
            ["index.css", "colorStops/dark.css"],
            "spectrum-dark.css",
            "standalone/",
            callback
          ),
          () => concatPackageFiles(
            "buildStandalone_darkest",
            ["index.css", "colorStops/darkest.css"],
            "spectrum-darkest.css",
            "standalone/",
            callback
          ),
          () => concatPackageFiles(
            "buildStandalone_lightLarge",
            ["index-lg.css", "colorStops/light.css"],
            "spectrum-light-lg.css",
            "standalone/",
            callback
          ),
          () => concatPackageFiles(
            "buildStandalone_lightestLarge",
            ["index-lg.css", "colorStops/lightest.css"],
            "spectrum-lightest-lg.css",
            "standalone/",
            callback
          ),
          () => concatPackageFiles(
            "buildStandalone_darkLarge",
            ["index-lg.css", "colorStops/dark.css"],
            "spectrum-dark-lg.css",
            "standalone/",
            callback
          ),
          () => concatPackageFiles(
            "buildStandalone_darkestLarge",
            ["index-lg.css", "colorStops/darkest.css"],
            "spectrum-darkest-lg.css",
            "standalone/",
            callback
          ),
        ],
        callback
      )
    },
  ],
  (err) => {
    if (err) {
      console.error(err)
    }
  }
)

// run buildLite on a selected set of packages that depend on commons
// yay: faster than 'rebuild everything' approach
// boo: must add new packages here as commons grows
function buildDepenenciesOfCommons() {
  const dependentComponents = [
    `${dirs.components}/actionbutton`,
    `${dirs.components}/button`,
    `${dirs.components}/clearbutton`,
    `${dirs.components}/closebutton`,
    `${dirs.components}/infieldbutton`,
    `${dirs.components}/logicbutton`,
    `${dirs.components}/picker`,
    `${dirs.components}/pickerbutton`,
  ]
  return subrunner.runTaskOnPackages("buildLite", dependentComponents)
}

function copyPackages() {
  // Get array of file paths matching the glob pattern
  const files = [
    `${dirs.components}/*/package.json`,
    `${dirs.components}/*/dist/**`,
    `!${dirs.components}/*/dist/docs/**`,
  ].reduce(async (acc, pattern) => acc.concat(await fg(pattern)), [])

  // Iterate over the array of file paths
  files.forEach((file) => {
    // Read the contents of the file
    const contents = fs.readFileSync(file)

    // Modify the file path to remove the '/dist' part of the dirname
    const newFile = file.replace("/dist", "")

    // Create the destination directory if it doesn't exist
    const destDir = path.dirname(newFile)
    if (!fs.existsSync(destDir)) {
      fs.mkdirSync(destDir, { recursive: true })
    }

    // Write the file to the destination
    fs.writeFileSync(newFile, contents)
  })
}

async function buildIfTopLevel() {
  let builtTasks = async () => {
    try {
      await Promise.all([
        docs.build(),
        buildCombined(),
        buildStandalone(),
        copyPackages()
      ]);
    } catch(error) {
      console.error(error);
    }
  }

  if (process.cwd() === dirs.topLevel) {
    // Run a build for all packages first
    return async.series([subrunner.buildComponents, builtTasks], (err) => {
      if (err) {
        console.error(err)
      }
    })
  }

  // They're already built, just include the output
  return builtTasks
}

const build = async.series([clean, buildIfTopLevel(), vars.copyVars], (err) => {
  if (err) {
    console.error(err)
  }
})

// const subrunner = {
//   runTaskOnAllComponents(task, callback) {
//     // code to run task on all components
//     callback()
//   },
// }

const buildComponents = async (type) => {
  return subrunner.runTaskOnAllComponents('buildLite');
}

const buildLite = async () => {
  try {
    await clean();
    await buildComponents('buildLite');
    await Promise.all([docs.build(), copyPackages()]);
  } catch(error) {
    console.error(error);
  }
}

const buildMedium = async () => {
  try {
    await clean();
    await buildComponents('buildMedium');
    await Promise.all([docs.build(), copyPackages()]);
  } catch(error) {
    console.error(error);
  }
}

const buildHeavy = async () => {
  try {
    await clean();
    await buildComponents('buildHeavy');
    await Promise.all([docs.build(), copyPackages()]);
  } catch(error) {
    console.error(error);
  }
}

let devTask
if (process.cwd() === dirs.topLevel) {
  // Build all packages if at the top level
  devTask = async.series([buildLite, dev.watch], (err) => {
    if (err) {
      console.error(err)
    }
  })
} else {
  // Otherwise, just start watching
  devTask = async.series(
    [
      clean,
      (callback) => {
        async.parallel([docs.build, copyPackages], callback)
      },
      dev.watch,
    ],
    (err) => {
      if (err) {
        console.error(err)
      }
    }
  )
}

exports.devHeavy = async.series([buildHeavy, dev.watch], (err) => {
  if (err) {
    console.error(err)
  }
})

exports.copyVars = vars.copyVars

exports.prePack = async () => {
  try {
    await build();
    await release.releaseBackwardsCompat();
  } catch(error) {
    console.error(error);
  }
}

exports.release = async.series(
  [
    release.updateAndTagRelease,
    exec.task("yarnInstall", "yarn install --frozen-lockfile"),
    build,
    exec.task("npmPublish", "npm publish"),
    exec.task("gitPush", "git push"),
  ],
  (err) => {
    if (err) {
      console.error(err)
    }
  }
)

exports.generateChangelog = release.generateChangelog
exports.buildUniqueVars = vars.buildUnique

exports.ghPages = release.ghPages
exports.postPublish = release.releaseBackwardsCompatCleanup

exports.buildComponents = subrunner.buildComponents
exports.buildCombined = buildCombined
exports.buildStandalone = buildStandalone
exports.buildLite = buildLite
exports.buildDocs = docs.buildDocs
exports.buildDepenenciesOfCommons = buildDepenenciesOfCommons
exports.copyPackages = copyPackages
exports.dev = devTask
exports.clean = clean
exports.build = build
exports.watch = dev.watch
exports.default = buildMedium

exports.updateAndTagRelease = release.updateAndTagRelease<|MERGE_RESOLUTION|>--- conflicted
+++ resolved
@@ -10,7 +10,6 @@
 governing permissions and limitations under the License.
 */
 
-<<<<<<< HEAD
 const fg = require("fast-glob")
 const del = require("del")
 const path = require('path')
@@ -28,30 +27,13 @@
 
 let dependencyOrder = null;
 
+
+
 async function clean() {
-  const globs = ["dist/*"]
-=======
-const gulp = require('gulp');
-const del = require('del');
-const concat = require('gulp-concat');
-const rename = require('gulp-rename');
-
-const depUtils = require('./lib/depUtils');
-const exec = require('./lib/exec');
-const dirs = require('./lib/dirs');
-
-const docs = require('./docs');
-const dev = require('./dev');
-const subrunner = require('./subrunner');
-const release = require('./release');
-const vars = require('./vars');
-
-function clean() {
   let globs = [
     'dist/*',
     '!dist/preview'
   ];
->>>>>>> 2245b691
 
   // Don't delete the dist folder inside of installed packages
   if (process.cwd() === dirs.topLevel) {
