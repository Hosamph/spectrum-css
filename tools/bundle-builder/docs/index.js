/*
Copyright 2019 Adobe. All rights reserved.
This file is licensed to you under the Apache License, Version 2.0 (the "License");
you may not use this file except in compliance with the License. You may obtain a copy
of the License at http://www.apache.org/licenses/LICENSE-2.0

Unless required by applicable law or agreed to in writing, software distributed under
the License is distributed on an "AS IS" BASIS, WITHOUT WARRANTIES OR REPRESENTATIONS
OF ANY KIND, either express or implied. See the License for the specific language
governing permissions and limitations under the License.
*/
<<<<<<< HEAD
const fs = require("fs")
const fsp = fs.promises
const fg = require("fast-glob")
const path = require("path")
const yaml = require("js-yaml")
const through = require("through2")
const ext = require("replace-ext")
const lunr = require("lunr")
const npmFetch = require("npm-registry-fetch")
const nunjucks = require("nunjucks")
const logger = require("../lib/logger")
const dirs = require("../lib/dirs")
const depUtils = require("../lib/depUtils")

// adding nunjucks

const minimumDeps = [
  "icon",
  "statuslight",
  "link",
  "page",
  "site",
  "typography",
  "tooltip",
  "sidenav",
  "actionbutton",
  "button",
  "textfield",
  "clearbutton",
  "search",
  "menu",
  "fieldlabel",
  "picker",
  "popover",
  "underlay",
  "card",
  "divider",
  "illustratedmessage",
  "accordion",
  "table",
]

const templateData = {
  nav: [],
  pkg: JSON.parse(fs.readFileSync("package.json", "utf8")),
}

=======
const gulp = require('gulp');
const fs = require('fs');
const fsp = fs.promises;
const path = require('path');
const data = require('gulp-data');
const rename = require('gulp-rename');
const yaml = require('js-yaml');
const through = require('through2');
const ext = require('replace-ext');
const logger = require('gulplog');
const lunr = require('lunr');

const dirs = require('../lib/dirs');
const depUtils = require('../lib/depUtils');

const npmFetch = require('npm-registry-fetch');

// adding nunjucks
const nunjucksCompiler = require('gulp-nunjucks-render')
const nunjucks = require('nunjucks');

let minimumDeps = [
  'icon',
  'statuslight',
  'link',
  'page',
  'site',
  'typography',
  'tooltip',
  'sidenav',
  'actionbutton',
  'button',
  'textfield',
  'clearbutton',
  'search',
  'menu',
  'fieldlabel',
  'picker',
  'popover',
  'underlay',
  'card',
  'divider',
  'illustratedmessage',
  'accordion',
  'table'
];

let templateData = {
  nav: [],
  pkg: JSON.parse(fs.readFileSync('package.json', 'utf8'))
};
>>>>>>> de9b16fc
async function buildDocs_forDep(dep) {
  try {
 
  // // Drop package org
  dep = dep.split('/').pop();

<<<<<<< HEAD
  let metadata = JSON.parse(await fs.readFileSync(path.join(dirs.components, 'vars', 'dist', 'spectrum-metadata.json')));
=======
  const metadata = await fsp.readFile(require.resolve('@spectrum-css/vars/dist/spectrum-metadata.json')).then(JSON.parse);
>>>>>>> de9b16fc

  const package = path.dirname(require.resolve(`@spectrum-css/${dep}/package.json`));
  const dependencyOrder = await depUtils.getPackageDependencyOrder(package);

<<<<<<< HEAD
  let dirName = `${dirs.components}/${dep}`;
  
  const componentDeps = dependencyOrder.map((dep) => dep.split('/').pop());
  componentDeps.push(dep);
  
  const pkg = JSON.parse(await fs.readFileSync(path.join(dirs.components, dep, 'package.json')));

  let docsDeps = minimumDeps.concat(componentDeps);
  docsDeps = docsDeps.filter((dep, i) => docsDeps.indexOf(dep) === i);
=======
  logger.debug(`Will build docs for package in ${package}`);

  return new Promise((resolve, reject) => {
    gulp.src(
      [
        `${package}/metadata.yml`,
        `${package}/metadata/*.yml`
      ], {
        allowEmpty: true
      }
    )
      .pipe(rename(function(file) {
        if (file.basename === 'metadata') {
          file.basename = dep;
        }
      }))
      .pipe(data(async function(file) {
        let componentDeps = dependencyOrder.map((dep) => dep.split('/').pop());
        componentDeps.push(dep);

        let pkg = await fsp.readFile(path.join(dirs.components, dep, 'package.json')).then(JSON.parse);

        let docsDeps = minimumDeps.concat(componentDeps);
        docsDeps = docsDeps.filter((dep, i) => docsDeps.indexOf(dep) === i);
>>>>>>> de9b16fc

  let date;
        try {
          const data = await npmFetch.json(pkg.name);
          date = data.time[pkg.version];
          date = new Date(date).toLocaleDateString('en-US', { year: 'numeric', month: 'long', day: 'numeric' });
        }
        catch (err) {
          date = 'Unreleased';
          logger.error(`Could not determine date of release for ${pkg.name}@${pkg.version}`);
        }

<<<<<<< HEAD
  const siteData = Object.assign({}, {
    util: require(`${dirs.site}/util`),
    dnaVars: metadata
  }, templateData, {
    pageURL: path.basename(dep, '.yml') + '.html',
    dependencyOrder: docsDeps,
    releaseDate: date,
    pkg: pkg
  });
  try {
    const files = await fg([
      `${dirName}/metadata.yml`,
      `${dirName}/metadata/*.yml`
    ]);
    let file = {}
    files.forEach(filePath => {
      let component;
      const componentName = filePath.replace('/metadata', '').split('/').pop();
      file.basename = path.basename(filePath)
      try {
        component = yaml.safeLoad(fs.readFileSync(filePath, 'utf-8'));
      } catch (safeloadError) {
        console.error('Uh, oh... yaml loading failed for', componentName);
        throw safeloadError;
      }
      file.path = path.basename(filePath)
      file.data = component
      if (!component.id) {
        if (file.basename === 'metadata.yml') {
          // Use the component's name
          component.id = dep;
        } else {
          // Use the example file name
          component.id = path.basename(file.basename, '.yml');
        }
      }
      try {
        require(`${dirs.site}/util`).populateDNAInfo(component, metadata);
      } catch (e) {
        console.error(e)
      }
      
  
      // Arrange examples for processing
      var examples;
      if (!component.examples) {
        // Only one top-level example
        examples = [component];
      } else {
        // Multiple child examples
        examples = component.examples;
      }
  
      if (!Array.isArray(examples)) {
        examples = Object.values(examples);
      }
  
      examples.forEach(example => {
        if (example.dnaStatus === 'Deprecated' || example.cssStatus === 'Deprecated') {
          example.status = 'Deprecated';
        } else if (example.cssStatus === 'Verified' || example.dnaStatus === 'Canon') {
          example.status = 'Verified';
        } else {
          example.status = 'Contribution';
        }
      });
  
      const dnaStatusTranslation = {
        'Canon': 'Verified',
        'Precursor': 'Contribution'
      };
  
      file.path = ext(file.path, '.html');
      try {
        const compiled = nunjucks.render(`${dirs.site}/content/_includes/siteComponent.njk`, {
          ...siteData || {},
          component,
          status: dnaStatusTranslation[component.dnaStatus] || component.dnaStatus,
        });
    
        fs.writeFileSync(`dist/docs/${path.basename(filePath, '.yml')}.html`, compiled);
      } catch (e) {
        console.error(e)
      }
      
    });
  } catch (e) {
    console.error(" NO metadata.yml or metadata folder found in " + dep)
  }
} catch (e) {
  console.error(e + dep)
}
=======
        return Object.assign({}, {
          util: require(`${dirs.site}/util`),
          dnaVars: metadata
        }, templateData, {
          pageURL: path.basename(file.basename, '.yml') + '.html',
          dependencyOrder: docsDeps,
          releaseDate: date,
          pkg: pkg
        });
      }))
      .pipe(through.obj(function compileTemplates(file, enc, cb) {
        let component;
        var componentName = file.dirname.replace('/metadata', '').split('/').pop();
        try {
          component = yaml.safeLoad(String(file.contents));
        } catch (safeloadError) {
          logger.error('Uh, oh... during buildDocs_forDep, yaml loading failed for'.yellow, componentName.red);
          throw safeloadError;
        }

        if (!component.id) {
          if (file.basename === 'metadata.yml') {
            // Use the component's name
            component.id = dep;
          } else {
            // Use the example file name
            component.id = path.basename(file.basename, '.yml');
          }
        }

        require(`${dirs.site}/util`).populateDNAInfo(component, metadata);

        // Arrange examples for processing
        var examples;
        if (!component.examples) {
          // Only one top-level example
          examples = [component];
        } else {
          // Multiple child examples
          examples = component.examples;
        }

        if (!Array.isArray(examples)) {
          examples = Object.values(examples);
        }

        examples.forEach(example => {
          if (example.dnaStatus === 'Deprecated' || example.cssStatus === 'Deprecated') {
            example.status = 'Deprecated';
          } else if (example.cssStatus === 'Verified' || example.dnaStatus === 'Canon') {
            example.status = 'Verified';
          } else {
            example.status = 'Contribution';
          }
        });

        const dnaStatusTranslation = {
          'Canon': 'Verified',
          'Precursor': 'Contribution'
        };

        file.path = ext(file.path, '.html');

        const compiled = nunjucks.render(`${dirs.site}/content/_includes/siteComponent.njk`, {
          ...file.data || {},
          component,
          status: dnaStatusTranslation[component.dnaStatus] || component.dnaStatus,
        });
        file.contents = Buffer.from(compiled);
        cb(null, file);
      }))
      .pipe(gulp.dest('dist/docs/'))
      .on('end', resolve)
      .on('error', reject);
  });
>>>>>>> de9b16fc
}

// Combined
async function buildDocs_individualPackages() {
  const dependencies = await depUtils.getFolderDependencyOrder(
    dirs.components
  )
  return Promise.all(dependencies.map(buildDocs_forDep))
}

// working
async function buildSite_generateIndex() {
  const components = await fg([
    `${dirs.components}/*/metadata.yml`,
    `${dirs.components}/*/metadata/*.yml`
  ])

  let docs = [];
  let store = {};
  let latestFile = null;

  components.forEach(component => {
    const file = fs.readFileSync(component);
    let componentData;
    try {
      componentData = yaml.safeLoad(String(file));
    } catch (err) {
      throw err;
    }

    const componentName = path.dirname(component).replace('/metadata', '').split('/').pop();

    if (path.basename(component) === 'metadata.yml') {
      component.basename = componentName;
    }

    const fileName = ext(path.basename(component), '.html');

    docs.push({
      href: fileName,
      name: componentData.name,
      description: componentData.description
    });

    store[fileName] = {
      href: fileName,
      name: componentData.name,
      component: componentName,
      description: componentData.description
    };

<<<<<<< HEAD
    latestFile = file;
  });

  let dest =  'dist/docs/'
  if (!fs.existsSync(dest)) {
    fs.mkdirSync(dest, { recursive: true })
  }
  let indexFile = {
    path: path.join(dest, 'index.json'),
    contents: Buffer.from(
      JSON.stringify(
        lunr(function() {
          this.ref('href');
          this.field('name', { boost: 10 });
          this.field('description');
  
          docs.forEach(function(doc) {
            this.add(doc);
          }, this);
        })
      )
    )
  };
=======
      indexFile.contents = Buffer.from(JSON.stringify(index, null, 2));
      this.push(indexFile);

      let storeFile = latestFile.clone({contents: false});
      storeFile.path = path.join(latestFile.base, 'store.json');
      storeFile.contents = Buffer.from(JSON.stringify(store, null, 2));
      this.push(storeFile);
>>>>>>> de9b16fc

  let storeFile = {
    path: path.join(dest, 'store.json'),
    contents: Buffer.from(JSON.stringify(store))
  };

  fs.writeFileSync(indexFile.path, indexFile.contents);
  fs.writeFileSync(storeFile.path, storeFile.contents);
}

/**
 * @description This will loop through each file in the metadataFiles array,
 * read the contents of the file
 * using the fs module's readFileSync method, perform any necessary t
 * ransformations on the contents, and then add an entry to the nav array for each file.
 * Finally, the nav array is sorted and assigned to the templateData.nav property.
 */
async function buildSite_getData() {
  let nav = []
  const files = await fg([
    `${dirs.components}/*/metadata.yml, ${dirs.components}/*/metadata/*.yml`,
  ])

  files.forEach(function (file) {
    let componentData
    var componentName = path
      .dirname(file)
      .replace("/metadata", "")
      .split("/")
      .pop()
    try {
      componentData = yaml.safeLoad(fs.readFileSync(file, "utf8"))
    } catch (safeloadError) {
<<<<<<< HEAD
      logger.error(
        "Uh, oh... during buildDocs_getData, yaml loading failed for".yellow,
        componentName.red
      )
      throw safeloadError
=======
      logger.error('Uh, oh... during buildDocs_getData, yaml loading failed for'.yellow, componentName.red);
      throw safeloadError;
>>>>>>> de9b16fc
    }

    if (path.basename(file) === "metadata.yml") {
      file = componentName
    }

    var fileName = ext(path.basename(file), ".html")
    nav.push({
      name: componentData.name,
      component: componentName,
      hide: componentData.hide,
      fastLoad: componentData.fastLoad,
      href: fileName,
      description: componentData.description,
    })
  })

  templateData.nav = nav.sort(function (a, b) {
    return a.name <= b.name ? -1 : 1
  })
}

<<<<<<< HEAD
// copy all the resources from site/dist to dist/docs
function buildSite_copyResources() {
  const resourcesPath = `${dirs.site}/dist/`
  const distPath = path.join(path.dirname(__dirname), "..", "..", "dist/docs/")
  try {
    const copyFile = (src, dest) => {
      const destFile = path.join(dest, path.basename(src))
      fs.copyFileSync(src, destFile)
    }

    const walk = (dir, dest) => {
      fs.readdirSync(dir).forEach((file) => {
        const filePath = path.join(dir, file)
        const destDir = path.join(dest, file)
        if (fs.statSync(filePath).isDirectory()) {
          if (!fs.existsSync(destDir)) {
            fs.mkdirSync(destDir)
          }
          walk(filePath, destDir)
        } else {
          copyFile(filePath, dest)
        }
      })
    }

    if (!fs.existsSync(distPath)) {
      fs.mkdirSync(distPath, { recursive: true })
    }
    walk(resourcesPath, distPath)
  } catch (e) {
    console.error("Error in buildSite_Resournces " + e)
  }
}
function buildSite_copyFreshResources() {
  const resourcesPath = `${dirs.site}/resources/`
  const distPath = path.join(path.dirname(__dirname), "..", "..", "dist/docs/")
  try {
    const copyFile = (src, dest) => {
      const destFile = path.join(dest, path.basename(src))
      fs.copyFileSync(src, destFile)
    }

    const walk = (dir, dest) => {
      fs.readdirSync(dir).forEach((file) => {
        const filePath = path.join(dir, file)
        const destDir = path.join(dest, file)
        if (fs.statSync(filePath).isDirectory()) {
          if (!fs.existsSync(destDir)) {
            fs.mkdirSync(destDir)
          }
          walk(filePath, destDir)
        } else {
          copyFile(filePath, dest)
        }
      })
    }

    if (!fs.existsSync(distPath)) {
      fs.mkdirSync(distPath, { recursive: true })
    }
    walk(resourcesPath, distPath)
  } catch (e) {
    console.error("Error in buildSite_Resournces " + e)
  }
}

/**
 * @description This will loop through each file in the siteFiles array,
 * read the contents of the file
 * using the fs module's readFileSync method, perform any necessary transformations
 * on the contents using the nunjucksRender function, and then write
 * the transformed contents to a new file in the dist/docs/
 * directory using the fs module's writeFileSync method.
 */
async function buildSite_html() {
  const siteFiles = await fg(`${dirs.site}/content/_includes/**/*.njk`, {
    extend: ["njk"],
  })
  const distPath = "dist/docs/"
  siteFiles.forEach((file) => {
    const fileContents = fs.readFileSync(file, "utf8")
    const data = {
      // eslint-disable-next-line import/no-dynamic-require
      util: require(`${dirs.site}/util`),
      pageURL: `${path.basename(file, ".njk")}.html`,
      dependencyOrder: minimumDeps,
      nav: templateData.nav,
    }

    const transformedContents = nunjucks.renderString(
      "site/templates",
      fileContents
    )
    if (!fs.existsSync(distPath)) {
      fs.mkdirSync(distPath, { recursive: true })
    }
    fs.writeFileSync(
      `${distPath}${path.basename(file, ".njk")}.html`,
      transformedContents
    )
  })
}

function copySiteWorkflowIcons() {
  const sourcePath = path.join(
    path.dirname(require.resolve("@adobe/spectrum-css-workflow-icons")),
    "spectrum-icons.svg"
  )

  const destinationPath = "dist/docs/img/"

  fs.copyFileSync(sourcePath, `${destinationPath}/spectrum-icons.svg`)
  console.log("copySiteWorkflowIcons done")
}

// build all the site pages
const buildSite_pages = async () => {
  try {
    await buildSite_getData()
    await buildSite_html()
  } catch (e) {
    console.log("Error in builder-builder docs " + e)
  }
}

exports.buildSite = async () => {
  try {
    await Promise.all([buildSite_copyResources(), buildSite_pages()])
  } catch (e) {
    console.log("Error in builder-builder docs " + e)
  }
}

/**
 * @description This will first run the buildSite_getData function,
 * and then run the buildSite_generateIndex,
 * buildDocs_individualPackages, buildSite_copyResources, and copySiteWorkflowIcons
 * functions in parallel. The callback function will be invoked
 * when all of the tasks in the series have completed.
 */
async function buildDocs() {
  try {
    await buildSite_getData()
    await Promise.all([
      buildSite_generateIndex(),
      buildDocs_individualPackages(),
      buildSite_copyResources(),
      copySiteWorkflowIcons(),
    ])
  } catch (e) {
    console.log("Error in builder-builder docs " + e)
  }
}

// eslint-disable-next-line func-names
async function build() {
  try {
    await buildSite_getData()
    await Promise.all([buildDocs()])
  } catch (e) {
    console.log("Error in builder-builder docs " + e)
  }
}

exports.buildSite_getData = buildSite_getData
exports.buildSite_copyResources = buildSite_copyResources
exports.buildSite_copyFreshResources = buildSite_copyFreshResources
exports.buildSite_pages = buildSite_pages
exports.buildSite_html = buildSite_html
exports.buildDocs_forDep = buildDocs_forDep
exports.buildDocs = buildDocs
exports.build = build
=======
function buildSite_html() {
  return gulp.src(`${dirs.site}/*.njk`)
    .pipe(data(function(file) {
      return {
        util: require(`${dirs.site}/util`),
        pageURL: path.basename(file.basename, '.njk') + '.html',
        dependencyOrder: minimumDeps,
        nav: templateData.nav // adding navigation data
      };
    }))
    .pipe(nunjucksCompiler({
      path: 'site/content/_includes'
    }))
    .pipe(gulp.dest('dist/docs/'));
}

let buildSite_pages = gulp.series(
  buildSite_getData,
  buildSite_html
);

exports.buildSite = buildSite_pages;

let buildDocs = gulp.parallel(
    buildSite_generateIndex,
    buildDocs_individualPackages,
  );

let build = gulp.series(
  buildSite_getData,
  gulp.parallel(
    buildDocs,
    buildSite_html
  )
);

exports.buildSite_getData = buildSite_getData;
exports.buildSite_pages = buildSite_pages;
exports.buildSite_html = buildSite_html;
exports.buildDocs_forDep = buildDocs_forDep;
exports.buildDocs = gulp.series(
  buildSite_getData,
  buildDocs
);
exports.build = build;
>>>>>>> de9b16fc
<|MERGE_RESOLUTION|>--- conflicted
+++ resolved
@@ -9,7 +9,6 @@
 OF ANY KIND, either express or implied. See the License for the specific language
 governing permissions and limitations under the License.
 */
-<<<<<<< HEAD
 const fs = require("fs")
 const fsp = fs.promises
 const fg = require("fast-glob")
@@ -25,59 +24,6 @@
 const depUtils = require("../lib/depUtils")
 
 // adding nunjucks
-
-const minimumDeps = [
-  "icon",
-  "statuslight",
-  "link",
-  "page",
-  "site",
-  "typography",
-  "tooltip",
-  "sidenav",
-  "actionbutton",
-  "button",
-  "textfield",
-  "clearbutton",
-  "search",
-  "menu",
-  "fieldlabel",
-  "picker",
-  "popover",
-  "underlay",
-  "card",
-  "divider",
-  "illustratedmessage",
-  "accordion",
-  "table",
-]
-
-const templateData = {
-  nav: [],
-  pkg: JSON.parse(fs.readFileSync("package.json", "utf8")),
-}
-
-=======
-const gulp = require('gulp');
-const fs = require('fs');
-const fsp = fs.promises;
-const path = require('path');
-const data = require('gulp-data');
-const rename = require('gulp-rename');
-const yaml = require('js-yaml');
-const through = require('through2');
-const ext = require('replace-ext');
-const logger = require('gulplog');
-const lunr = require('lunr');
-
-const dirs = require('../lib/dirs');
-const depUtils = require('../lib/depUtils');
-
-const npmFetch = require('npm-registry-fetch');
-
-// adding nunjucks
-const nunjucksCompiler = require('gulp-nunjucks-render')
-const nunjucks = require('nunjucks');
 
 let minimumDeps = [
   'icon',
@@ -109,23 +55,17 @@
   nav: [],
   pkg: JSON.parse(fs.readFileSync('package.json', 'utf8'))
 };
->>>>>>> de9b16fc
 async function buildDocs_forDep(dep) {
   try {
  
   // // Drop package org
   dep = dep.split('/').pop();
 
-<<<<<<< HEAD
   let metadata = JSON.parse(await fs.readFileSync(path.join(dirs.components, 'vars', 'dist', 'spectrum-metadata.json')));
-=======
-  const metadata = await fsp.readFile(require.resolve('@spectrum-css/vars/dist/spectrum-metadata.json')).then(JSON.parse);
->>>>>>> de9b16fc
 
   const package = path.dirname(require.resolve(`@spectrum-css/${dep}/package.json`));
   const dependencyOrder = await depUtils.getPackageDependencyOrder(package);
 
-<<<<<<< HEAD
   let dirName = `${dirs.components}/${dep}`;
   
   const componentDeps = dependencyOrder.map((dep) => dep.split('/').pop());
@@ -135,32 +75,6 @@
 
   let docsDeps = minimumDeps.concat(componentDeps);
   docsDeps = docsDeps.filter((dep, i) => docsDeps.indexOf(dep) === i);
-=======
-  logger.debug(`Will build docs for package in ${package}`);
-
-  return new Promise((resolve, reject) => {
-    gulp.src(
-      [
-        `${package}/metadata.yml`,
-        `${package}/metadata/*.yml`
-      ], {
-        allowEmpty: true
-      }
-    )
-      .pipe(rename(function(file) {
-        if (file.basename === 'metadata') {
-          file.basename = dep;
-        }
-      }))
-      .pipe(data(async function(file) {
-        let componentDeps = dependencyOrder.map((dep) => dep.split('/').pop());
-        componentDeps.push(dep);
-
-        let pkg = await fsp.readFile(path.join(dirs.components, dep, 'package.json')).then(JSON.parse);
-
-        let docsDeps = minimumDeps.concat(componentDeps);
-        docsDeps = docsDeps.filter((dep, i) => docsDeps.indexOf(dep) === i);
->>>>>>> de9b16fc
 
   let date;
         try {
@@ -173,7 +87,6 @@
           logger.error(`Could not determine date of release for ${pkg.name}@${pkg.version}`);
         }
 
-<<<<<<< HEAD
   const siteData = Object.assign({}, {
     util: require(`${dirs.site}/util`),
     dnaVars: metadata
@@ -266,83 +179,6 @@
 } catch (e) {
   console.error(e + dep)
 }
-=======
-        return Object.assign({}, {
-          util: require(`${dirs.site}/util`),
-          dnaVars: metadata
-        }, templateData, {
-          pageURL: path.basename(file.basename, '.yml') + '.html',
-          dependencyOrder: docsDeps,
-          releaseDate: date,
-          pkg: pkg
-        });
-      }))
-      .pipe(through.obj(function compileTemplates(file, enc, cb) {
-        let component;
-        var componentName = file.dirname.replace('/metadata', '').split('/').pop();
-        try {
-          component = yaml.safeLoad(String(file.contents));
-        } catch (safeloadError) {
-          logger.error('Uh, oh... during buildDocs_forDep, yaml loading failed for'.yellow, componentName.red);
-          throw safeloadError;
-        }
-
-        if (!component.id) {
-          if (file.basename === 'metadata.yml') {
-            // Use the component's name
-            component.id = dep;
-          } else {
-            // Use the example file name
-            component.id = path.basename(file.basename, '.yml');
-          }
-        }
-
-        require(`${dirs.site}/util`).populateDNAInfo(component, metadata);
-
-        // Arrange examples for processing
-        var examples;
-        if (!component.examples) {
-          // Only one top-level example
-          examples = [component];
-        } else {
-          // Multiple child examples
-          examples = component.examples;
-        }
-
-        if (!Array.isArray(examples)) {
-          examples = Object.values(examples);
-        }
-
-        examples.forEach(example => {
-          if (example.dnaStatus === 'Deprecated' || example.cssStatus === 'Deprecated') {
-            example.status = 'Deprecated';
-          } else if (example.cssStatus === 'Verified' || example.dnaStatus === 'Canon') {
-            example.status = 'Verified';
-          } else {
-            example.status = 'Contribution';
-          }
-        });
-
-        const dnaStatusTranslation = {
-          'Canon': 'Verified',
-          'Precursor': 'Contribution'
-        };
-
-        file.path = ext(file.path, '.html');
-
-        const compiled = nunjucks.render(`${dirs.site}/content/_includes/siteComponent.njk`, {
-          ...file.data || {},
-          component,
-          status: dnaStatusTranslation[component.dnaStatus] || component.dnaStatus,
-        });
-        file.contents = Buffer.from(compiled);
-        cb(null, file);
-      }))
-      .pipe(gulp.dest('dist/docs/'))
-      .on('end', resolve)
-      .on('error', reject);
-  });
->>>>>>> de9b16fc
 }
 
 // Combined
@@ -394,7 +230,6 @@
       description: componentData.description
     };
 
-<<<<<<< HEAD
     latestFile = file;
   });
 
@@ -418,15 +253,6 @@
       )
     )
   };
-=======
-      indexFile.contents = Buffer.from(JSON.stringify(index, null, 2));
-      this.push(indexFile);
-
-      let storeFile = latestFile.clone({contents: false});
-      storeFile.path = path.join(latestFile.base, 'store.json');
-      storeFile.contents = Buffer.from(JSON.stringify(store, null, 2));
-      this.push(storeFile);
->>>>>>> de9b16fc
 
   let storeFile = {
     path: path.join(dest, 'store.json'),
@@ -460,16 +286,11 @@
     try {
       componentData = yaml.safeLoad(fs.readFileSync(file, "utf8"))
     } catch (safeloadError) {
-<<<<<<< HEAD
       logger.error(
         "Uh, oh... during buildDocs_getData, yaml loading failed for".yellow,
         componentName.red
       )
       throw safeloadError
-=======
-      logger.error('Uh, oh... during buildDocs_getData, yaml loading failed for'.yellow, componentName.red);
-      throw safeloadError;
->>>>>>> de9b16fc
     }
 
     if (path.basename(file) === "metadata.yml") {
@@ -492,7 +313,6 @@
   })
 }
 
-<<<<<<< HEAD
 // copy all the resources from site/dist to dist/docs
 function buildSite_copyResources() {
   const resourcesPath = `${dirs.site}/dist/`
@@ -664,51 +484,4 @@
 exports.buildSite_html = buildSite_html
 exports.buildDocs_forDep = buildDocs_forDep
 exports.buildDocs = buildDocs
-exports.build = build
-=======
-function buildSite_html() {
-  return gulp.src(`${dirs.site}/*.njk`)
-    .pipe(data(function(file) {
-      return {
-        util: require(`${dirs.site}/util`),
-        pageURL: path.basename(file.basename, '.njk') + '.html',
-        dependencyOrder: minimumDeps,
-        nav: templateData.nav // adding navigation data
-      };
-    }))
-    .pipe(nunjucksCompiler({
-      path: 'site/content/_includes'
-    }))
-    .pipe(gulp.dest('dist/docs/'));
-}
-
-let buildSite_pages = gulp.series(
-  buildSite_getData,
-  buildSite_html
-);
-
-exports.buildSite = buildSite_pages;
-
-let buildDocs = gulp.parallel(
-    buildSite_generateIndex,
-    buildDocs_individualPackages,
-  );
-
-let build = gulp.series(
-  buildSite_getData,
-  gulp.parallel(
-    buildDocs,
-    buildSite_html
-  )
-);
-
-exports.buildSite_getData = buildSite_getData;
-exports.buildSite_pages = buildSite_pages;
-exports.buildSite_html = buildSite_html;
-exports.buildDocs_forDep = buildDocs_forDep;
-exports.buildDocs = gulp.series(
-  buildSite_getData,
-  buildDocs
-);
-exports.build = build;
->>>>>>> de9b16fc
+exports.build = build