--- conflicted
+++ resolved
@@ -49,15 +49,8 @@
   margin-right: var(--spectrum-button-label-icon-gap-size-default);
 }
 
-<<<<<<< HEAD
-  &:before {
-    vertical-align: sub;
-    margin-right: var(--spectrum-button-label-icon-gap-size-default);
-  }
-=======
 .spectrum-Tooltip-label {
-    vertical-align: middle;
->>>>>>> c1bc67ba
+  vertical-align: middle;
 }
 
 .spectrum-Tooltip--is-open {
