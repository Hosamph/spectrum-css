@import '../commons/index.css';

:root {
  --spectrum-slider-controls-margin: calc(var(--spectrum-slider-handle-width) / 2);
  --spectrum-slider-track-margin-left: calc(var(--spectrum-slider-controls-margin) * -1);

  --spectrum-slider-handle-margin-top: calc(var(--spectrum-slider-handle-width) / -2);
  --spectrum-slider-handle-margin-left: calc(var(--spectrum-slider-handle-width) / -2);

  --spectrum-slider-ticks-margin-left: calc(var(--spectrum-slider-handle-width) / -2);
  --spectrum-slider-ticks-margin-right: calc(var(--spectrum-slider-handle-width) / -2);

  --spectrum-slider-color-track-height: 24px;

  /* This must be fixed to prevent problems with different width labels */
  --spectrum-slider-ticks-width: 16px;

  /* Todo: Remove hardcoded values */
  --spectrum-slider-height: 32px;
  --spectrum-slider-round-width: 32px;
}

.spectrum-Slider {
  position: relative;
  display: block;
  min-height: var(--spectrum-slider-height);
  width: var(--spectrum-slider-width);
}

.spectrum-Slider-controls {
  position: relative;
  display: inline-block;
  box-sizing: border-box;
  vertical-align: top;
  z-index: auto;
  width: 100%;
  min-height: var(--spectrum-slider-height);
}

.spectrum-Slider-track {
  border-radius: var(--spectrum-slider-track-border-radius);
  pointer-events: none;
  height: var(--spectrum-slider-track-height);

  top: calc(var(--spectrum-slider-height) / 2);

  left: 8px;
  margin-top: -1px;
  margin-right: 0;
  margin-bottom: 0;
  padding: 0 var(--spectrum-slider-handle-width) 0 0;

  position: absolute;

  width: calc(100% - 16px);
  margin-left: var(--spectrum-slider-track-margin-left);
}

.spectrum-Slider-track--fill {
  width: 0;
  height: var(--spectrum-slider-track-height);
  position: relative;
  margin-left: 0;
}

.spectrum-Slider-track--buffer {
  position: absolute;
  margin-bottom: -2px;
  margin-left: 0;
}

.spectrum-Slider-track--ramp {
  height: var(--spectrum-slider-ramp-track-height);
  position: absolute;
  top: -7px;
  width: 100%;
}

.spectrum-Slider-handle {
  position: absolute;
  left: 0;

  top: calc(var(--spectrum-slider-height) / 2);
  display: inline-block;
  box-sizing: border-box;
  outline: none;
  z-index: auto;
  cursor: pointer;
  border-radius: var(--spectrum-slider-handle-border-radius);
  margin-right: 0;
  margin-bottom: 0;
  margin-top: var(--spectrum-slider-handle-margin-top);
  margin-left: var(--spectrum-slider-handle-margin-top);
  width: var(--spectrum-slider-handle-width);
  height: var(--spectrum-slider-handle-height);

  border-width: var(--spectrum-slider-handle-border-width);
  border-style: solid;

  transition: border-width var(--spectrum-slider-animation-transition-time) var(--spectrum-slider-animation-ease);

  &:active,
  &.is-focused,
  &.is-dragged,
  &.is-tophandle {
    border-width: var(--spectrum-slider-border-width-key-focus);
    z-index: 1;
  }
}

.spectrum-Slider-input {

  /* Normalize input field */
  /* Change the font styles for input in all browsers */
  font-family: inherit;
  font-size: 100%;
  line-height: 1.15;
  /*  Remove the margin for input in Firefox and Safari. */
  margin: 0;

  width: var(--spectrum-slider-track-width);
  height: 100%;
  padding: 0;
  position: absolute;
  top: 0;
  left: 0;
  overflow: hidden;
  opacity: .000001;
  cursor: default;
  -webkit-appearance: none;
  border: 0;
  pointer-events: none;

  &:focus {
    outline: none;
  }
}


.spectrum-Slider-labelContainer {
  display: block;
  position: relative;

  width: auto;

  border-radius: var(--spectrum-border-radius);

  font-size: var(--spectrum-font-size-text-label);
  line-height: var(--spectrum-line-height-text-label);
  -webkit-font-smoothing: subpixel-antialiased;
  -moz-osx-font-smoothing: auto;
  font-smoothing: subpixel-antialiased;
}

.spectrum-Slider-label {
  padding-left: 0;
}

.spectrum-Slider-value {
  float: right;
  padding-right: 0;
  cursor: default;
}

.spectrum-Slider-ticks {
  margin-left: var(--spectrum-slider-ticks-margin-right);
  margin-right: var(--spectrum-slider-ticks-margin-right);
  margin-top: 11px;
  display: flex;
  justify-content: space-between;
  z-index: 0;
}

.spectrum-Slider-tick-mark {
  position: relative;

  width: var(--spectrum-slider-ticks-width);

  &:after {
    display: block;
    position: absolute;
    top: 0;
    left: calc(50% - calc(var(--spectrum-slider-tick-mark-width) / 2));
    content: '';
    width: var(--spectrum-slider-tick-mark-width);
    height: var(--spectrum-slider-tick-mark-height);

    border-radius: var(--spectrum-slider-tick-mark-border-radius);
  }

  .spectrum-Slider-labelContainer {
    position: relative;
    margin: 16px 0 0 0;
    text-align: center;
  }

  &:first-of-type {
    .spectrum-Slider-labelContainer {
      /* Move over so we're left justified */
      text-align: left;
      left: 6px;
    }
  }

  &:last-of-type {
    .spectrum-Slider-labelContainer {
      /* Move over so we're right justified */
      left: -6px;
      text-align: right;
    }
  }
}

.spectrum-Slider--color {
  .spectrum-Slider-controls {
    margin-top: 8px;
  }
  .spectrum-Slider-controls,
  .spectrum-Slider-track {
    min-height: auto;
    height: var(--spectrum-slider-color-track-height);
  }
  .spectrum-Slider-track {
    top: 0;
    margin-top: 0;
  }
  .spectrum-Slider-handle {
    left: 40%;
    top: 50%;
  }
}

.spectrum-Slider--round {
  display: inline-block;
  width: var(--spectrum-slider-round-container-width);
  height: auto;
  min-height: 0;

  .spectrum-Slider-controls {
    width: var(--spectrum-slider-round-width);
    height: var(--spectrum-slider-round-width);
    min-height: 0;

    border-radius: var(--spectrum-slider-round-border-radius);
    position: relative;
    display: inline-block;
    margin-right: var(--spectrum-slider-round-margin-right);
    cursor: pointer;
    cursor: -webkit-grab;
    cursor: grab;

    box-sizing: border-box;
    outline: none;

    &::before,
    &::after {
      content: '';
      width: 4px;
      height: 2px;
      border-radius: 1px;
      position: absolute;
      bottom: 0;
    }
    &::before {
      left: auto;
      right: -2px;
      transform: rotate(var(--spectrum-slider-round-min-max-tick-angles));
    }
    &::after {
      left: -2px;
      transform: rotate(calc(-1 * var(--spectrum-slider-round-min-max-tick-angles)));
    }
  }
  &.spectrum-Slider--round--small {
    .spectrum-Slider-controls {
      width: var(--spectrum-slider-round-small-width);
      height: var(--spectrum-slider-round-small-width);
    }
  }
  .spectrum-Slider-handle {
    width: 100%;
    height: 100%;
    border-width: 2px;
    box-shadow: none;
    position: absolute;
    top: 8px;
    left: 8px;
    right: 8px;
    bottom: 8px;
    border-radius: var(--spectrum-slider-round-border-radius);
    transform: rotate(calc(-1 * var(--spectrum-slider-round-min-max-tick-angles)));
    cursor: pointer;
    cursor: -webkit-grab;
    cursor: grab;

    transition: background-color var(--spectrum-slider-animation-transition-time) var(--spectrum-slider-animation-ease);

    &::after {
      content: '';
      position: absolute;
      top: 50%;
      left: -2px;
      width: var(--spectrum-slider-round-handle-marker-width);
      height: var(--spectrum-slider-round-handle-marker-height);
      border-radius: var(--spectrum-slider-round-handle-marker-border-radius);
      transform: translateY(-50%);
      transition: background-color var(--spectrum-slider-animation-transition-time) var(--spectrum-slider-animation-ease);
    }

    &:active,
    &.is-focused,
    &.is-dragged {
      border-width: 2px;
      cursor: ns-resize;
      cursor: -webkit-grabbing;
      cursor: grabbing;
    }
  }
  .spectrum-Slider-input {
    width: 100%;
    height: 100%;
  }
}


.spectrum-Slider.is-disabled {
  cursor: default;

  .spectrum-Slider-handle {
    cursor: default;
<<<<<<< HEAD

    &:hover,
    &:active {
      border-width: var(--spectrum-slider-handle-outset-border-width);
    }
=======
    pointer-events: none;
>>>>>>> a86f129e
  }

  &.spectrum-Slider--color {
    .spectrum-Slider-handle {
      &:hover,
      &:active {
        border-width: var(--spectrum-slider-handle-outset-border-width);
      }
    }
  }
}<|MERGE_RESOLUTION|>--- conflicted
+++ resolved
@@ -328,15 +328,7 @@
 
   .spectrum-Slider-handle {
     cursor: default;
-<<<<<<< HEAD
-
-    &:hover,
-    &:active {
-      border-width: var(--spectrum-slider-handle-outset-border-width);
-    }
-=======
     pointer-events: none;
->>>>>>> a86f129e
   }
 
   &.spectrum-Slider--color {
