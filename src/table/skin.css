--- conflicted
+++ resolved
@@ -65,19 +65,9 @@
 }
 
 .spectrum-Table-row {
-<<<<<<< HEAD
   border-bottom: 1px solid var(--spectrum-table-cell-border-color);
   background-color: var(--spectrum-table-cell-background-color);
 
-  &:last-child {
-    border-bottom: none;
-  }
-
-=======
-  border-bottom: 1px solid var(--spectrum-table-body-cell-border-color-default);
-  background-color: var(--spectrum-table-body-cell-background-color-default);
-  
->>>>>>> 72e083c0
   &:hover {
     background-color: var(--spectrum-table-cell-background-color-hover);
   }
