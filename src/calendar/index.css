@import '../commons/index.css';

/* topdoc
{{ calendar/calendar-default.yml }}
*/

/* topdoc
{{ calendar/calendar-disabled.yml }}
*/

/* topdoc
{{ calendar/calendar-focused.yml }}
*/

/* topdoc
{{ calendar/calendar-range.yml }}
*/

:root {
  --spectrum-calendar-chevron-width: 12px;
  --spectrum-calendar-chevron-height: 16px;
}

.spectrum-Calendar {
  display: inline-block;
  /*width: var(--spectrum-calendar-width);*/
}

.spectrum-Calendar-header {
  position: relative;
  box-sizing: border-box;
  width: 100%;
  height: var(--spectrum-calendar-title-height);
}

.spectrum-Calendar-heading {
  position: absolute;
  left: 0;
  top: 0;

  font-size: var(--spectrum-calendar-title-text-size);
  font-weight: bold;

  box-sizing: border-box;
  width: 100%;
  line-height: var(--spectrum-calendar-title-height);
  margin: 0;
  padding: 0 var(--spectrum-calendar-title-height);

  text-align: center;
  overflow: hidden;
  white-space: nowrap;
  text-overflow: ellipsis;
}

.spectrum-Calendar-prevMonth,
.spectrum-Calendar-nextMonth {
  position: absolute;

}

/* Todo: move to origins */
.spectrum-Calendar-chevron {
  width: var(--spectrum-calendar-chevron-width);
  height: var(--spectrum-calendar-chevron-height);
}

.spectrum-Calendar-prevMonth {
  left: 3px;
}

.spectrum-Calendar-nextMonth {
  right: 3px;
}

.spectrum-Calendar-dayOfWeek {

  position: absolute;
  bottom: var(--spectrum-calendar-day-padding);

  display: block;

  width: var(--spectrum-calendar-day-width);

  border-bottom: none !important; /* override abbr styling from normalize.css */

  font-size: var(--spectrum-calendar-day-title-text-size);
  font-weight: var(--spectrum-calendar-day-title-text-font-weight);
  text-transform: uppercase;
  text-decoration: none !important; /* override abbr styling from normalize.css */

  cursor: default;

  &[title] {
    /* Normalize abbr[title] */
    /* Remove the bottom border in Chrome 57- and Firefox 39-. */
    border-bottom: none;

    /* Add the correct text decoration in Chrome, Edge, IE, Opera, and Safari. */
    text-decoration: underline;
    text-decoration: underline dotted;
  }
}

.spectrum-Calendar-body {
  outline: none;
}

.spectrum-Calendar-table {
  table-layout: fixed;
  /*width: 100%;*/

  border-collapse: collapse;
  border-spacing: 0;

  -webkit-user-select: none;
  -moz-user-select: none;
  -ms-user-select: none;
  user-select: none;
}

.spectrum-Calendar-tableCell {
  text-align: center;
  padding: 0;
  position: relative;
  height: var(--spectrum-calendar-day-height);
  width: var(--spectrum-calendar-day-width);
  padding: var(--spectrum-calendar-day-padding);

  &:focus {
    outline: 0;
  }
}

.spectrum-Calendar-date {
  /* This is fun, but we need to trick the table so it doesn't size itself in a weird way */
  position: absolute;
  display: block;
  top: 0;
  left: 0;

  box-sizing: border-box;

  height: var(--spectrum-calendar-day-height);
  width: var(--spectrum-calendar-day-width);
  margin: var(--spectrum-calendar-day-padding);

  border-radius: var(--spectrum-calendar-day-width);
  border: var(--spectrum-calendar-day-border-size-key-focus) solid transparent;

  font-size: var(--spectrum-calendar-day-text-size);
  line-height: calc(var(--spectrum-calendar-day-width) - var(--spectrum-calendar-day-border-size-key-focus) * 2);

  cursor: pointer;

  transition: background var(--spectrum-transition-time) ease-in-out,
        color var(--spectrum-transition-time) ease-in-out,
        border-color var(--spectrum-transition-time) ease-in-out;

  &.is-disabled {
    cursor: default;
    pointer-events: none;
  }

  &.is-outsideMonth {
    visibility: hidden;
  }

  &:before {
    content: '';
    position: absolute;
<<<<<<< HEAD
    z-index: -1;
    top: calc(50% - calc(var(--spectrum-calendar-day-width) / 2));
    left: calc(50% - calc(var(--spectrum-calendar-day-width) / 2));
=======
    top: calc(50% - calc(var(--spectrum-calendar-day-size-default) / 2));
    left: calc(50% - calc(var(--spectrum-calendar-day-size-default) / 2));
>>>>>>> 72e083c0
    box-sizing: border-box;
    width: var(--spectrum-calendar-day-width);
    height: var(--spectrum-calendar-day-height);
    border-radius: var(--spectrum-calendar-day-width);
    border: var(--spectrum-calendar-day-border-size-key-focus) solid transparent;
  }

  &.is-selected:not(.is-range-selection) {
    font-weight: var(--spectrum-calendar-day-text-font-weight-selected);

    &:before {
      /* No highlight for lone selections */
      display: none;
    }
  }

  &.is-today {
    font-weight: var(--spectrum-calendar-day-today-text-font-weight);
  }

  &.is-range-selection {
    /* overrides to make the cells appear connected */
    margin: var(--spectrum-calendar-day-padding) 0;
    border-width: 0;
    line-height: var(--spectrum-calendar-day-height);
    border-radius: 0;

    /* Todo: Calculate this */
    width: calc(var(--spectrum-calendar-day-width) + calc(var(--spectrum-calendar-day-padding) * 2));

    &.is-range-start,
    &.is-range-end,
    &.is-selection-start,
    &.is-selection-end {
      width: calc(var(--spectrum-calendar-day-width) + var(--spectrum-calendar-day-padding));
    }

    &.is-selection-start,
    &.is-selection-end {
      font-weight: var(--spectrum-calendar-day-text-font-weight-cap-selected);

      &:after {
        position: absolute;
        top: 0;

        display: block;

        height: var(--spectrum-calendar-day-height);
        width: var(--spectrum-calendar-day-width);

        border-radius: var(--spectrum-calendar-day-width);

        content: '';
      }
    }

    &.is-range-start,
    &.is-selection-start {
      padding-right: var(--spectrum-calendar-day-padding);
      margin-left: var(--spectrum-calendar-day-padding);
      border-radius: var(--spectrum-calendar-day-width) 0 0 var(--spectrum-calendar-day-width);

      &:before,
      &:after {
        left: 0;
      }
    }

    &.is-range-end,
    &.is-selection-end {
      padding-left: var(--spectrum-calendar-day-padding);
      margin-right: var(--spectrum-calendar-day-padding);
      border-radius: 0 var(--spectrum-calendar-day-width) var(--spectrum-calendar-day-width) 0;

      &:before,
      &:after {
        left: auto;
        right: 0;
      }
    }

    &.is-selection-start.is-selection-end,
    &.is-selection-start.is-range-end,
    &.is-selection-end.is-range-start,
    &.is-range-start.is-range-end {
      width: var(--spectrum-calendar-day-width);
      border-radius: var(--spectrum-calendar-day-width);
    }
  }
}<|MERGE_RESOLUTION|>--- conflicted
+++ resolved
@@ -169,14 +169,8 @@
   &:before {
     content: '';
     position: absolute;
-<<<<<<< HEAD
-    z-index: -1;
     top: calc(50% - calc(var(--spectrum-calendar-day-width) / 2));
     left: calc(50% - calc(var(--spectrum-calendar-day-width) / 2));
-=======
-    top: calc(50% - calc(var(--spectrum-calendar-day-size-default) / 2));
-    left: calc(50% - calc(var(--spectrum-calendar-day-size-default) / 2));
->>>>>>> 72e083c0
     box-sizing: border-box;
     width: var(--spectrum-calendar-day-width);
     height: var(--spectrum-calendar-day-height);
