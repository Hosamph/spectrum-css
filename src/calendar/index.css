@import '../commons/index.css';

/* topdoc
{{ calendar/calendar-default.yml }}
*/

/* topdoc
{{ calendar/calendar-disabled.yml }}
*/

/* topdoc
{{ calendar/calendar-focused.yml }}
*/

/* topdoc
{{ calendar/calendar-range.yml }}
*/

:root {
  --spectrum-calendar-chevron-width: 12px;
  --spectrum-calendar-chevron-height: 16px;
}

.spectrum-Calendar {
  display: inline-block;
  /*width: var(--spectrum-calendar-width);*/
}

.spectrum-Calendar-header {
  position: relative;
  box-sizing: border-box;
  width: 100%;
  height: var(--spectrum-calendar-header-height);
}

.spectrum-Calendar-heading {
  position: absolute;
  left: 0;
  top: 0;

  font-size: var(--spectrum-calendar-header-font-size);
  font-weight: bold;

  box-sizing: border-box;
  width: 100%;
  line-height: var(--spectrum-calendar-header-height);
  margin: 0;
  padding: 0 var(--spectrum-calendar-header-height);

  text-align: center;
  overflow: hidden;
  white-space: nowrap;
  text-overflow: ellipsis;
}

.spectrum-Calendar-prevMonth,
.spectrum-Calendar-nextMonth {
  position: absolute;

}

/* Todo: move to origins */
.spectrum-Calendar-chevron {
  width: var(--spectrum-calendar-chevron-width);
  height: var(--spectrum-calendar-chevron-height);
}

.spectrum-Calendar-prevMonth {
  left: 3px;
}

.spectrum-Calendar-nextMonth {
  right: 3px;
}

.spectrum-Calendar-dayOfWeek {

  position: absolute;
  bottom: var(--spectrum-calendar-day-padding-size);

  display: block;

  width: var(--spectrum-calendar-day-size);

  border-bottom: none !important; /* override abbr styling from normalize.css */

  font-size: var(--spectrum-calendar-day-header-font-size);
  font-weight: var(--spectrum-calendar-day-header-font-weight);
  text-transform: uppercase;
  text-decoration: none !important; /* override abbr styling from normalize.css */

  cursor: default;

  &[title] {
    /* Normalize abbr[title] */
    /* Remove the bottom border in Chrome 57- and Firefox 39-. */
    border-bottom: none;

    /* Add the correct text decoration in Chrome, Edge, IE, Opera, and Safari. */
    text-decoration: underline;
    text-decoration: underline dotted;
  }
}

.spectrum-Calendar-body {
  outline: none;
}

.spectrum-Calendar-table {
  table-layout: fixed;
  /*width: 100%;*/

  border-collapse: collapse;
  border-spacing: 0;

  -webkit-user-select: none;
  -moz-user-select: none;
  -ms-user-select: none;
  user-select: none;
}

.spectrum-Calendar-tableCell {
  text-align: center;
  padding: 0;
  position: relative;
<<<<<<< HEAD
  height: var(--spectrum-calendar-day-size);
  width: var(--spectrum-calendar-day-size);
  padding: var(--spectrum-calendar-day-padding-size);
=======
  height: var(--spectrum-calendar-day-size-default);
  width: var(--spectrum-calendar-day-size-default);
  padding: var(--spectrum-calendar-day-padding-size-default);

  &:focus {
    outline: 0;
  }
>>>>>>> a86f129e
}

.spectrum-Calendar-date {
  /* This is fun, but we need to trick the table so it doesn't size itself in a weird way */
  position: absolute;
  display: block;
  top: 0;
  left: 0;

  box-sizing: border-box;

  height: var(--spectrum-calendar-day-size);
  width: var(--spectrum-calendar-day-size);
  margin: var(--spectrum-calendar-day-padding-size);

  border-radius: var(--spectrum-calendar-day-size);
  border: var(--spectrum-calendar-day-border-size-key-focus) solid transparent;

  font-size: var(--spectrum-calendar-day-font-size);
  line-height: calc(var(--spectrum-calendar-day-size) - var(--spectrum-calendar-day-border-size-key-focus) * 2);

  cursor: pointer;

  transition: background var(--spectrum-transition-time) ease-in-out,
        color var(--spectrum-transition-time) ease-in-out,
        border-color var(--spectrum-transition-time) ease-in-out;

  &.is-disabled {
    cursor: default;
    pointer-events: none;
  }

  &.is-outsideMonth {
    visibility: hidden;
  }

  &:before {
    content: '';
    position: absolute;
    z-index: -1;
    top: calc(50% - calc(var(--spectrum-calendar-day-size) / 2));
    left: calc(50% - calc(var(--spectrum-calendar-day-size) / 2));
    box-sizing: border-box;
    width: var(--spectrum-calendar-day-size);
    height: var(--spectrum-calendar-day-size);
    border-radius: var(--spectrum-calendar-day-size);
    border: var(--spectrum-calendar-day-border-size-key-focus) solid transparent;
  }

  &.is-selected:not(.is-range-selection) {
    font-weight: var(--spectrum-calendar-day-font-weight-selected);

    &:before {
      /* No highlight for lone selections */
      display: none;
    }
  }

  &.is-today {
    font-weight: var(--spectrum-calendar-day-today-font-weight);
  }

  &.is-range-selection {
    /* overrides to make the cells appear connected */
    margin: var(--spectrum-calendar-day-padding-size) 0;
    border-width: 0;
    line-height: var(--spectrum-calendar-day-size);
    border-radius: 0;

    /* Todo: Calculate this */
    width: calc(var(--spectrum-calendar-day-size) + calc(var(--spectrum-calendar-day-padding-size) * 2));

    &.is-range-start,
    &.is-range-end,
    &.is-selection-start,
    &.is-selection-end {
      width: calc(var(--spectrum-calendar-day-size) + var(--spectrum-calendar-day-padding-size));
    }

    &.is-selection-start,
    &.is-selection-end {
      font-weight: var(--spectrum-calendar-day-font-weight-cap-selected);

      &:after {
        position: absolute;
        top: 0;
        z-index: -1;

        display: block;

        height: var(--spectrum-calendar-day-size);
        width: var(--spectrum-calendar-day-size);

        border-radius: var(--spectrum-calendar-day-size);

        content: '';
      }
    }

    &.is-range-start,
    &.is-selection-start {
      padding-right: var(--spectrum-calendar-day-padding-size);
      margin-left: var(--spectrum-calendar-day-padding-size);
      border-radius: var(--spectrum-calendar-day-size) 0 0 var(--spectrum-calendar-day-size);

      &:before,
      &:after {
        left: 0;
      }
    }

    &.is-range-end,
    &.is-selection-end {
      padding-left: var(--spectrum-calendar-day-padding-size);
      margin-right: var(--spectrum-calendar-day-padding-size);
      border-radius: 0 var(--spectrum-calendar-day-size) var(--spectrum-calendar-day-size) 0;

      &:before,
      &:after {
        left: auto;
        right: 0;
      }
    }

    &.is-selection-start.is-selection-end,
    &.is-selection-start.is-range-end,
    &.is-selection-end.is-range-start,
    &.is-range-start.is-range-end {
      width: var(--spectrum-calendar-day-size);
      border-radius: var(--spectrum-calendar-day-size);
    }
  }
}<|MERGE_RESOLUTION|>--- conflicted
+++ resolved
@@ -123,19 +123,13 @@
   text-align: center;
   padding: 0;
   position: relative;
-<<<<<<< HEAD
   height: var(--spectrum-calendar-day-size);
   width: var(--spectrum-calendar-day-size);
   padding: var(--spectrum-calendar-day-padding-size);
-=======
-  height: var(--spectrum-calendar-day-size-default);
-  width: var(--spectrum-calendar-day-size-default);
-  padding: var(--spectrum-calendar-day-padding-size-default);
 
   &:focus {
     outline: 0;
   }
->>>>>>> a86f129e
 }
 
 .spectrum-Calendar-date {
