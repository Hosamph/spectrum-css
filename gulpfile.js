
const path = require('path');
const fsp = require('fs').promises;

const builder = require('./tools/bundle-builder');
<<<<<<< HEAD
const subrunner = require('./tools/bundle-builder/subrunner');

const gulp = require('gulp');
=======
const site = require('./site/gulpfile.js');
const through = require('through2');
>>>>>>> c06e0a54
const replace = require('gulp-replace');

const through = require('through2');
const del = require('del');
const semver = require('semver');

Object.assign(exports, builder);

async function readPackage(component) {
  try {
    return JSON.parse(await fsp.readFile(path.join(component, 'package.json')));
  }
  catch(err) {
    console.trace();
    throw new Error(`Error while parsing JSON: for ${component}: ${err}`);
  }
}

function graduatePeerDeps() {
  function isPrerelease(version) {
    return version.match(/-(alpha)|(beta)/);
  }

  return gulp.src('components/*/package.json')
   .pipe(through.obj(function translateJSON(file, enc, cb) {
      let data = JSON.parse(String(file.contents));

      if (data.peerDependencies) {
        for (let [peerDep, version] of Object.entries(data.peerDependencies)) {
          if (isPrerelease(version)) {
            version = version.replace('^', '');
            let newVersion = `^${semver.major(version)}.${semver.minor(version)}.${semver.patch(version)}`;
            console.log(`${data.name}: Graduating ${peerDep} to ${newVersion}`);
            data.peerDependencies[peerDep] = newVersion;
          }
        }
      }

      file.contents = Buffer.from(JSON.stringify(data, null, 2));

      cb(null, file);
    }))
    .pipe(gulp.dest('components/'));
}

function packageLint() {
  return gulp.src('components/*/package.json')
   .pipe(through.obj(function translateJSON(file, enc, cb) {
      let data = JSON.parse(String(file.contents));

      if (!data.license) {
        data.license = 'Apache-2.0';
        console.log(`${data.name}: Adding license=${data.license}`);
      }

      if (!data.publishConfig || data.publishConfig.access != 'public') {
        console.log(`${data.name}: Adding publishConfig.access=public`);
        data.publishConfig = data.publishConfig || {};
        data.publishConfig.access = 'public';
      }

      if (!data.repository) {
        console.error(`${data.name}: missing repository field!`);
      }
      else if (!data.repository.directory) {
        data.repository.directory = 'components/' + data.name.split('/').pop();
        console.log(`${data.name}: Adding missing repository.directory=${data.repository.directory}`);
      }

      if (data.author === '') {
        console.log(`${data.name}: author field empty, deleting`);
        delete data.author;
      }

      if (!data.homepage) {
        data.homepage = 'https://opensource.adobe.com/spectrum-css/';
        console.log(`${data.name}: Adding homepage=${data.homepage}`);
      }

      file.contents = Buffer.from(JSON.stringify(data, null, 2));

      cb(null, file);
    }))
    .pipe(gulp.dest('components/'));
}

async function readmeLint() {
  let packagesDir = './components';

  let components = (await fsp.readdir(packagesDir, { withFileTypes: true }))
    .filter((dirent) => dirent.isDirectory() || dirent.isSymbolicLink())
    .map((dirent) => path.join(packagesDir, dirent.name));

  await Promise.all(components.map(async(component) => {
    let hasReadme = await fsp.access(path.join(component, 'README.md')).then(v => true).catch(e => false);

    let package = await readPackage(component);
    if (!hasReadme) {
      console.log(`${package.name}: writing README...`);
      let content = `# ${package.name}
> ${package.description}

This package is part of the [Spectrum CSS project](https://github.com/adobe/spectrum-css).

See the [Spectrum CSS documentation](https://opensource.adobe.com/spectrum-css/) and [Spectrum CSS on GitHub](https://github.com/adobe/spectrum-css) for details.
`;

      await fsp.writeFile(path.join(component, 'README.md'), content);
    }
  }));
}

/** Site */
function prepareSite_clean() {
  return del('dist-site/');
}

function prepareSite_docs() {
  return gulp.src('dist/docs/**/*')
    .pipe(replace('../components/', 'components/'))
    .pipe(gulp.dest('dist-site/'));
}

function prepareSite_components() {
  return gulp.src('dist/components/**/*', {
    base: 'dist'
  })
    .pipe(gulp.dest('dist-site/'));
}

const prepareSite = gulp.series(
  prepareSite_clean,
  gulp.parallel(
    prepareSite_docs,
    prepareSite_components
  )
);

exports.prepareSite = prepareSite;
exports.graduatePeerDeps = graduatePeerDeps;
exports.readmeLint = readmeLint;
exports.packageLint = packageLint;

exports.version = builder.build;

exports['watch-relaunch'] = function() {
  process.env['BROWSERSYNC_OPEN'] = true;
  exports.watch();
};<|MERGE_RESOLUTION|>--- conflicted
+++ resolved
@@ -1,16 +1,20 @@
+const gulp = require('gulp');
+const builder = require('./tools/bundle-builder');
+const site = require('./site/gulpfile.js');
+const through = require('through2');
+const replace = require('gulp-replace');
+const del = require('del');
+
+Object.assign(exports, builder);
+Object.assign(exports, site);
 
 const path = require('path');
 const fsp = require('fs').promises;
 
 const builder = require('./tools/bundle-builder');
-<<<<<<< HEAD
 const subrunner = require('./tools/bundle-builder/subrunner');
 
 const gulp = require('gulp');
-=======
-const site = require('./site/gulpfile.js');
-const through = require('through2');
->>>>>>> c06e0a54
 const replace = require('gulp-replace');
 
 const through = require('through2');
