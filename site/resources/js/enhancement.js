--- conflicted
+++ resolved
@@ -156,17 +156,10 @@
 (function() {
   var openPicker = null;
 
-<<<<<<< HEAD
-  function toggleOpen(dropdown, force) {
-    var isOpen = force !== undefined ? force : !dropdown.classList.contains('is-open');
-    var fieldButton = dropdown.querySelector('.spectrum-Picker-trigger');
-    var popover = dropdown.querySelector('.spectrum-Picker-popover');
-=======
   function toggleOpen(picker, force) {
     var isOpen = force !== undefined ? force : !picker.classList.contains('is-open');
     var fieldButton = picker.querySelector('.spectrum-Picker-trigger');
     var popover = picker.querySelector('.spectrum-Picker-popover');
->>>>>>> 74000c87
 
     picker[isOpen ? 'setAttribute' : 'removeAttribute']('aria-expanded', 'true');
     picker.classList[isOpen ? 'add' : 'remove']('is-open');
@@ -182,17 +175,10 @@
     }
   }
 
-<<<<<<< HEAD
-  function closeAndFocusDropdown(dropdown) {
-    if (dropdown) {
-      toggleOpen(dropdown, false);
-      var fieldButton = dropdown.querySelector('.spectrum-Picker-trigger');
-=======
   function closeAndFocusPicker(picker) {
     if (picker) {
       toggleOpen(picker, false);
       var fieldButton = picker.querySelector('.spectrum-Picker-trigger');
->>>>>>> 74000c87
       if (fieldButton) {
         fieldButton.focus();
       }
@@ -216,15 +202,6 @@
         } else if (event.key === 'End') {
           newItemIndex = items.length - 1;
         } else if (event.key === 'Escape') {
-<<<<<<< HEAD
-          var dropdown = event.target.closest('.spectrum-Picker');
-          closeAndFocusDropdown(dropdown);
-        } else if (event.key === 'Enter') {
-          handleMenuChange(menu, menuItem);
-
-          var dropdown = event.target.closest('.spectrum-Picker');
-          closeAndFocusDropdown(dropdown);
-=======
           var picker = event.target.closest('.spectrum-Picker');
           closeAndFocusPicker(picker);
         } else if (event.key === 'Enter') {
@@ -232,7 +209,6 @@
 
           var picker = event.target.closest('.spectrum-Picker');
           closeAndFocusPicker(picker);
->>>>>>> 74000c87
           event.preventDefault();
         }
         if (newItemIndex !== -1) {
@@ -244,15 +220,9 @@
       }
     } else {
       if (event.key === 'ArrowDown') {
-<<<<<<< HEAD
-        var dropdown = event.target.closest('.spectrum-Picker');
-        if (dropdown) {
-          var menu = dropdown.querySelector('.spectrum-Menu');
-=======
         var picker = event.target.closest('.spectrum-Picker');
         if (picker) {
           var menu = picker.querySelector('.spectrum-Menu');
->>>>>>> 74000c87
           if (menu) {
             var menuItem = menu.querySelector('.spectrum-Menu-item');
             if (menuItem) {
@@ -287,21 +257,12 @@
       }
     }
 
-<<<<<<< HEAD
-    dropdown.setAttribute('value', value);
-    var fieldButton = dropdown.querySelector('.spectrum-Picker-trigger');
-    if (fieldButton && label) {
-      var dropdownLabel = fieldButton.querySelector('.spectrum-Picker-label');
-      if (dropdownLabel) {
-        dropdownLabel.innerHTML = label;
-=======
     picker.setAttribute('value', value);
     var fieldButton = picker.querySelector('.spectrum-Picker-trigger');
     if (fieldButton && label) {
       var pickerLabel = fieldButton.querySelector('.spectrum-Picker-label');
       if (pickerLabel) {
         pickerLabel.innerHTML = label;
->>>>>>> 74000c87
       }
     }
 
@@ -321,47 +282,27 @@
     var menuLabel = menuItem.querySelector('.spectrum-Menu-itemLabel');
     var label = menuLabel.innerHTML;
 
-<<<<<<< HEAD
-    var dropdown = menu.closest('.spectrum-Picker');
-    if (dropdown) {
-      toggleOpen(dropdown, false);
-      setDropdownValue(dropdown, value, label);
-=======
     var picker = menu.closest('.spectrum-Picker');
     if (picker) {
       toggleOpen(picker, false);
       setPickerValue(picker, value, label);
->>>>>>> 74000c87
     }
   }
 
   window.addEventListener('click', function(event) {
-<<<<<<< HEAD
-    var dropdown = event.target.closest('.spectrum-Picker');
-=======
     var picker = event.target.closest('.spectrum-Picker');
->>>>>>> 74000c87
 
     if (picker) {
       toggleOpen(picker);
 
       var menuItem = event.target.closest('.spectrum-Menu-item');
       if (menuItem) {
-<<<<<<< HEAD
-        var fieldButton = dropdown.querySelector('.spectrum-Picker-trigger');
-        var menuLabel = menuItem.querySelector('.spectrum-Menu-itemLabel');
-        if (menuLabel) {
-          var dropdownLabel = fieldButton.querySelector('.spectrum-Picker-label');
-          if (dropdownLabel) {
-            dropdownLabel.innerHTML = menuLabel.innerHTML;
-=======
         var fieldButton = picker.querySelector('.spectrum-Picker-trigger');
         var menuLabel = menuItem.querySelector('.spectrum-Menu-itemLabel');
         if (menuLabel) {
           var pickerLabel = fieldButton.querySelector('.spectrum-Picker-label');
           if (pickerLabel) {
             pickerLabel.innerHTML = menuLabel.innerHTML;
->>>>>>> 74000c87
 
             event.stopPropagation();
             handleMenuChange(menuItem.parentElement, menuItem);
