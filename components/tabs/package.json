{
  "name": "@spectrum-css/tabs",
<<<<<<< HEAD
  "version": "3.1.7",
=======
  "version": "3.1.8-beta.0",
>>>>>>> 808ea332
  "description": "The Spectrum CSS tabs component",
  "license": "Apache-2.0",
  "main": "dist/index-vars.css",
  "repository": {
    "type": "git",
    "url": "https://github.com/adobe/spectrum-css.git",
    "directory": "components/tabs"
  },
  "bugs": {
    "url": "https://github.com/adobe/spectrum-css/issues"
  },
  "scripts": {
    "build": "gulp"
  },
  "peerDependencies": {
    "@spectrum-css/menu": "^3.0.11-beta.0",
    "@spectrum-css/picker": "^1.1.6-beta.0",
    "@spectrum-css/vars": "^5.0.0-beta.0"
  },
  "devDependencies": {
    "@spectrum-css/component-builder": "^3.0.1",
<<<<<<< HEAD
    "@spectrum-css/icon": "^3.0.10",
    "@spectrum-css/menu": "^3.0.10",
    "@spectrum-css/picker": "^1.1.5",
    "@spectrum-css/vars": "^4.3.1",
=======
    "@spectrum-css/icon": "^3.0.11-beta.0",
    "@spectrum-css/menu": "^3.0.11-beta.0",
    "@spectrum-css/picker": "^1.1.6-beta.0",
    "@spectrum-css/vars": "^5.0.0-beta.0",
>>>>>>> 808ea332
    "gulp": "^4.0.0"
  },
  "publishConfig": {
    "access": "public"
  },
  "homepage": "https://opensource.adobe.com/spectrum-css/"
}<|MERGE_RESOLUTION|>--- conflicted
+++ resolved
@@ -1,10 +1,6 @@
 {
   "name": "@spectrum-css/tabs",
-<<<<<<< HEAD
-  "version": "3.1.7",
-=======
   "version": "3.1.8-beta.0",
->>>>>>> 808ea332
   "description": "The Spectrum CSS tabs component",
   "license": "Apache-2.0",
   "main": "dist/index-vars.css",
@@ -26,17 +22,10 @@
   },
   "devDependencies": {
     "@spectrum-css/component-builder": "^3.0.1",
-<<<<<<< HEAD
-    "@spectrum-css/icon": "^3.0.10",
-    "@spectrum-css/menu": "^3.0.10",
-    "@spectrum-css/picker": "^1.1.5",
-    "@spectrum-css/vars": "^4.3.1",
-=======
     "@spectrum-css/icon": "^3.0.11-beta.0",
     "@spectrum-css/menu": "^3.0.11-beta.0",
     "@spectrum-css/picker": "^1.1.6-beta.0",
     "@spectrum-css/vars": "^5.0.0-beta.0",
->>>>>>> 808ea332
     "gulp": "^4.0.0"
   },
   "publishConfig": {
