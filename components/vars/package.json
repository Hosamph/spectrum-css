--- conflicted
+++ resolved
@@ -16,14 +16,6 @@
   "bugs": {
     "url": "https://github.com/adobe/spectrum-css/issues"
   },
-<<<<<<< HEAD
-=======
-  "main": "dist/spectrum-metadata.json",
-  "scripts": {
-    "build": "gulp build",
-    "update": "gulp update"
-  },
->>>>>>> 95ad71f4
   "devDependencies": {
     "del": "^5.0.0",
     "gulp": "^4.0.0",
