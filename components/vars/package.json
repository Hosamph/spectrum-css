--- conflicted
+++ resolved
@@ -3,15 +3,11 @@
   "version": "8.0.2",
   "description": "The Spectrum CSS vars package",
   "license": "Apache-2.0",
-<<<<<<< HEAD
   "main": "dist/spectrum-metadata.json",
   "scripts": {
     "update": "gulp update",
     "build": "node index.js"
   },
-=======
-  "homepage": "https://opensource.adobe.com/spectrum-css/",
->>>>>>> 2245b691
   "repository": {
     "type": "git",
     "url": "https://github.com/adobe/spectrum-css.git",
@@ -19,10 +15,6 @@
   },
   "bugs": {
     "url": "https://github.com/adobe/spectrum-css/issues"
-  },
-  "main": "dist/spectrum-metadata.json",
-  "scripts": {
-    "update": "gulp update"
   },
   "devDependencies": {
     "del": "^5.0.0",
