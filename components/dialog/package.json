{
  "name": "@spectrum-css/dialog",
<<<<<<< HEAD
  "version": "3.0.12",
=======
  "version": "4.0.0-beta.0",
>>>>>>> 808ea332
  "description": "The Spectrum CSS dialog component",
  "license": "Apache-2.0",
  "main": "dist/index-vars.css",
  "repository": {
    "type": "git",
    "url": "https://github.com/adobe/spectrum-css.git",
    "directory": "components/dialog"
  },
  "bugs": {
    "url": "https://github.com/adobe/spectrum-css/issues"
  },
  "scripts": {
    "build": "gulp"
  },
  "peerDependencies": {
    "@spectrum-css/actionbutton": "^1.1.1-beta.0",
    "@spectrum-css/button": "^5.0.0-beta.0",
    "@spectrum-css/buttongroup": "^4.0.0-beta.0",
    "@spectrum-css/divider": "^1.0.12-beta.0",
    "@spectrum-css/icon": "^3.0.11-beta.0",
    "@spectrum-css/modal": "^3.0.10-beta.0",
    "@spectrum-css/underlay": "^2.0.19-beta.0",
    "@spectrum-css/vars": "^5.0.0-beta.0"
  },
  "devDependencies": {
<<<<<<< HEAD
    "@spectrum-css/actionbutton": "^1.1.0",
    "@spectrum-css/button": "^4.1.4",
    "@spectrum-css/buttongroup": "^3.0.10",
    "@spectrum-css/component-builder": "^3.0.1",
    "@spectrum-css/divider": "^1.0.11",
    "@spectrum-css/icon": "^3.0.10",
    "@spectrum-css/modal": "^3.0.9",
    "@spectrum-css/underlay": "^2.0.18",
    "@spectrum-css/vars": "^4.3.1",
=======
    "@spectrum-css/actionbutton": "^1.1.1-beta.0",
    "@spectrum-css/button": "^5.0.0-beta.0",
    "@spectrum-css/buttongroup": "^4.0.0-beta.0",
    "@spectrum-css/component-builder": "^3.0.1",
    "@spectrum-css/divider": "^1.0.12-beta.0",
    "@spectrum-css/icon": "^3.0.11-beta.0",
    "@spectrum-css/modal": "^3.0.10-beta.0",
    "@spectrum-css/underlay": "^2.0.19-beta.0",
    "@spectrum-css/vars": "^5.0.0-beta.0",
>>>>>>> 808ea332
    "gulp": "^4.0.0"
  },
  "publishConfig": {
    "access": "public"
  },
  "homepage": "https://opensource.adobe.com/spectrum-css/"
}<|MERGE_RESOLUTION|>--- conflicted
+++ resolved
@@ -1,10 +1,6 @@
 {
   "name": "@spectrum-css/dialog",
-<<<<<<< HEAD
-  "version": "3.0.12",
-=======
   "version": "4.0.0-beta.0",
->>>>>>> 808ea332
   "description": "The Spectrum CSS dialog component",
   "license": "Apache-2.0",
   "main": "dist/index-vars.css",
@@ -30,17 +26,6 @@
     "@spectrum-css/vars": "^5.0.0-beta.0"
   },
   "devDependencies": {
-<<<<<<< HEAD
-    "@spectrum-css/actionbutton": "^1.1.0",
-    "@spectrum-css/button": "^4.1.4",
-    "@spectrum-css/buttongroup": "^3.0.10",
-    "@spectrum-css/component-builder": "^3.0.1",
-    "@spectrum-css/divider": "^1.0.11",
-    "@spectrum-css/icon": "^3.0.10",
-    "@spectrum-css/modal": "^3.0.9",
-    "@spectrum-css/underlay": "^2.0.18",
-    "@spectrum-css/vars": "^4.3.1",
-=======
     "@spectrum-css/actionbutton": "^1.1.1-beta.0",
     "@spectrum-css/button": "^5.0.0-beta.0",
     "@spectrum-css/buttongroup": "^4.0.0-beta.0",
@@ -50,7 +35,6 @@
     "@spectrum-css/modal": "^3.0.10-beta.0",
     "@spectrum-css/underlay": "^2.0.19-beta.0",
     "@spectrum-css/vars": "^5.0.0-beta.0",
->>>>>>> 808ea332
     "gulp": "^4.0.0"
   },
   "publishConfig": {
