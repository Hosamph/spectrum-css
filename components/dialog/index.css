--- conflicted
+++ resolved
@@ -14,48 +14,39 @@
 @import "../overlay/index.css";
 
 :root {
-  /* Distance between the edge of the fullscreen dialog and header */
-  --spectrum-dialog-fullscreen-padding-top: calc(
-    var(--spectrum-dialog-padding) - 10px
-  );
-
   /* The font-size of the fullscreen dialog header */
   --spectrum-dialog-fullscreen-header-text-size: 28px;
 
-  /* The font-weight of the fullscreen dialog header */
-  --spectrum-dialog-fullscreen-header-text-font-weight: 100;
-
-  /* Distance between top and bottom of dialog and edge of window for fullscreen dialog */
-  --spectrum-dialog-fullscreen-margin: 40px;
-
-  --spectrum-dialog-small-width: 400px;
-  --spectrum-dialog-medium-width: 480px;
-  --spectrum-dialog-large-width: 640px;
-  --spectrum-dialog-max-inline-size: 90vw;
-  --spectrum-dialog-max-height: 90vh;
-  --spectrum-dialog-hero-height: var(--spectrum-global-dimension-size-1600);
-  --spectrum-dialog-alert-width: var(--spectrum-dialog-medium-width);
-
-  --spectrum-dialog-button-margin: var(--spectrum-global-dimension-size-200);
-  --spectrum-dialog-content-margin-bottom: var(
-    --spectrum-global-dimension-size-450
-  );
-
-  /* 12px desktop (medium scale) and 8px mobile (large scale) */
-  --spectrum-dialog-close-button-padding: calc(
+  --spectrum-dialog-confirm-small-width: 400px;
+  --spectrum-dialog-confirm-medium-width: 480px;
+  --spectrum-dialog-confirm-large-width: 640px;
+  --spectrum-dialog-confirm-max-inline-size: 90vw;
+  --spectrum-dialog-confirm-max-height: 90vh;
+  --spectrum-dialog-error-width: var(--spectrum-dialog-confirm-medium-width);
+
+  --spectrum-dialog-confirm-hero-height: var(
+    --spectrum-global-dimension-size-1600
+  );
+  --spectrum-dialog-confirm-gap-size: var(--spectrum-global-dimension-size-200);
+  --spectrum-dialog-confirm-description-padding: var(
+    --spectrum-global-dimension-size-25
+  );
+  --spectrum-dialog-confirm-description-margin: calc(
+    var(--spectrum-global-dimension-size-25) * -1
+  );
+  --spectrum-dialog-confirm-footer-padding-top: var(
+    --spectrum-global-dimension-static-size-500
+  );
+  --spectrum-dialog-confirm-gap-size: var(--spectrum-global-dimension-size-200);
+  --spectrum-dialog-confirm-buttongroup-padding-top: var(
+    --spectrum-global-dimension-static-size-500
+  );
+  --spectrum-dialog-confirm-close-button-size: var(
+    --spectrum-global-dimension-size-400
+  );
+  --spectrum-dialog-confirm-close-button-padding: calc(
     26px - var(--spectrum-global-dimension-size-175)
   );
-  --spectrum-dialog-close-button-size: var(
-    --spectrum-global-dimension-size-400
-  );
-
-  --spectrum-dialog-gap-size: var(--spectrum-global-dimension-size-200);
-
-  --spectrum-dialog-content-padding: var(--spectrum-global-dimension-size-25);
-  --spectrum-dialog-content-margin: calc(var(--spectrum-global-dimension-size-25) * -1);
-
-  --spectrum-dialog-footer-padding-top: var(--spectrum-global-dimension-static-size-500);
-  --spectrum-dialog-buttongroup-padding-top: var(--spectrum-global-dimension-static-size-500);
 }
 
 .spectrum-Dialog {
@@ -67,7 +58,7 @@
 
   /* Be no bigger than max-width, but also be 90% if the viewport is smaller than max-width */
   inline-size: fit-content;
-  min-inline-size: var(--spectrum-dialog-min-width);
+  min-inline-size: var(--spectrum-dialog-confirm-min-width);
   max-inline-size: 100%;
 
   max-height: inherit;
@@ -76,23 +67,23 @@
 }
 
 .spectrum-Dialog--small {
-  inline-size: var(--spectrum-dialog-small-width);
+  inline-size: var(--spectrum-dialog-confirm-small-width);
 }
 
 .spectrum-Dialog--medium {
-  inline-size: var(--spectrum-dialog-medium-width);
+  inline-size: var(--spectrum-dialog-confirm-medium-width);
 }
 
 .spectrum-Dialog--large {
-  inline-size: var(--spectrum-dialog-large-width);
+  inline-size: var(--spectrum-dialog-confirm-large-width);
 }
 
 .spectrum-Dialog-hero {
   grid-area: hero;
-  height: var(--spectrum-dialog-hero-height);
-
-  border-top-left-radius: var(--spectrum-dialog-border-radius);
-  border-top-right-radius: var(--spectrum-dialog-border-radius);
+  height: var(--spectrum-dialog-confirm-hero-height);
+
+  border-top-left-radius: var(--spectrum-dialog-confirm-border-radius);
+  border-top-right-radius: var(--spectrum-dialog-confirm-border-radius);
 
   background-size: cover;
   background-position: center center;
@@ -101,12 +92,11 @@
 
 .spectrum-Dialog .spectrum-Dialog-grid {
   display: grid;
-  grid-template-columns: var(--spectrum-dialog-padding) auto 1fr auto minmax(
-      0,
-      auto
-    ) var(--spectrum-dialog-padding);
-  grid-template-rows: auto var(--spectrum-dialog-padding) auto auto 1fr auto var(
-      --spectrum-dialog-padding
+  grid-template-columns:
+    var(--spectrum-dialog-confirm-padding) auto 1fr auto minmax(0, auto)
+    var(--spectrum-dialog-confirm-padding);
+  grid-template-rows: auto var(--spectrum-dialog-confirm-padding) auto auto 1fr auto var(
+      --spectrum-dialog-confirm-padding
     );
   grid-template-areas:
     "hero hero    hero    hero        hero        hero"
@@ -124,31 +114,17 @@
 
   margin: 0;
 
-  font-size: var(--spectrum-dialog-title-text-size);
-  font-weight: var(--spectrum-dialog-title-text-font-weight);
-  line-height: var(--spectrum-dialog-title-text-line-height);
-
-<<<<<<< HEAD
-  padding-block-end: calc(var(--spectrum-dialog-confirm-divider-margin-top) + var(--spectrum-dialog-confirm-divider-margin-bottom) + var(--spectrum-dialog-confirm-divider-height));
-
-  /* The rule element */
-  &::after {
-    position: absolute;
-    bottom: var(--spectrum-dialog-confirm-divider-margin-bottom);
-    left: 0;
-    right: 0;
-    content: '';
-
-    block-size: var(--spectrum-dialog-confirm-divider-height);
-=======
+  font-size: var(--spectrum-dialog-confirm-title-text-size);
+  font-weight: var(--spectrum-dialog-confirm-title-text-font-weight);
+  line-height: var(--spectrum-dialog-confirm-title-text-line-height);
+
   outline: none; /* Hide focus outline */
 
-  padding-inline-end: var(--spectrum-dialog-gap-size);
+  padding-inline-end: var(--spectrum-dialog-confirm-gap-size);
 
   &.spectrum-Dialog-heading--noHeader {
     grid-area: heading-start / heading-start / header-end / header-end;
     padding-inline-end: 0;
->>>>>>> 0b2064ce
   }
 }
 
@@ -171,8 +147,8 @@
 .spectrum-Dialog .spectrum-Dialog-divider {
   grid-area: divider;
   inline-size: 100%;
-  margin-top: var(--spectrum-dialog-rule-margin-top);
-  margin-bottom: var(--spectrum-dialog-rule-margin-bottom);
+  margin-top: var(--spectrum-dialog-confirm-divider-margin-top);
+  margin-bottom: var(--spectrum-dialog-confirm-divider-margin-bottom);
 }
 
 .spectrum-Dialog--noDivider {
@@ -182,15 +158,15 @@
   .spectrum-Dialog-heading {
     padding-bottom: calc(
       var(
-          --spectrum-dialog-rule-margin-top,
+          --spectrum-dialog-confirm-divider-margin-top,
           var(--spectrum-global-dimension-static-size-150)
         ) +
         var(
-          --spectrum-dialog-rule-margin-bottom,
+          --spectrum-dialog-confirm-divider-margin-bottom,
           var(--spectrum-global-dimension-static-size-200)
         ) +
         var(
-          --spectrum-dialog-rule-height,
+          --spectrum-dialog-confirm-divider-height,
           var(--spectrum-global-dimension-static-size-25)
         )
     );
@@ -210,19 +186,19 @@
 
   outline: none; /* Hide focus outline */
 
-  font-size: var(--spectrum-dialog-content-text-size);
-  font-weight: var(--spectrum-dialog-content-text-font-weight);
-  line-height: var(--spectrum-dialog-content-text-line-height);
+  font-size: var(--spectrum-dialog-confirm-description-text-size);
+  font-weight: var(--spectrum-dialog-confirm-description-text-font-weight);
+  line-height: var(--spectrum-dialog-confirm-description-text-line-height);
 
   /* this is kinda dumb, but needed for the keyboard focus rings so they don't get clipped. is there a better way to treat this */
-  padding: 0 var(--spectrum-dialog-content-padding);
-  margin: 0 var(--spectrum-dialog-content-margin);
+  padding: 0 var(--spectrum-dialog-confirm-description-padding);
+  margin: 0 var(--spectrum-dialog-confirm-description-margin);
 }
 
 .spectrum-Dialog-footer {
   grid-area: footer;
   /* this padding isn't built into the grid because it disappears with this footer */
-  padding-block-start: var(--spectrum-dialog-footer-padding-top);
+  padding-block-start: var(--spectrum-dialog-confirm-footer-padding-top);
 
   display: flex;
   flex-wrap: wrap;
@@ -239,11 +215,11 @@
 .spectrum-Dialog-buttonGroup {
   grid-area: buttonGroup;
   /* this padding isn't built into the grid because it disappears with this buttonGroup */
-  padding-block-start: var(--spectrum-dialog-buttongroup-padding-top);
+  padding-block-start: var(--spectrum-dialog-confirm-buttongroup-padding-top);
   display: flex;
   justify-content: flex-end;
   /* this padding should be safe as button group is always end aligned */
-  padding-inline-start: var(--spectrum-dialog-gap-size);
+  padding-inline-start: var(--spectrum-dialog-confirm-gap-size);
 
   &.spectrum-Dialog-buttonGroup--noFooter {
     grid-area: footer-start / footer-start / buttonGroup-end / buttonGroup-end;
@@ -251,14 +227,11 @@
 }
 
 .spectrum-Dialog.spectrum-Dialog--dismissable .spectrum-Dialog-grid {
-  grid-template-columns: var(--spectrum-dialog-padding) auto 1fr auto minmax(
-      0,
-      auto
-    ) minmax(0, var(--spectrum-dialog-close-button-size)) var(
-      --spectrum-dialog-padding
-    );
-  grid-template-rows: auto var(--spectrum-dialog-padding) auto auto 1fr auto var(
-      --spectrum-dialog-padding
+  grid-template-columns:
+    var(--spectrum-dialog-confirm-padding) auto 1fr auto minmax(0, auto)
+    minmax(0, var(--spectrum-dialog-confirm-close-button-size)) var(--spectrum-dialog-confirm-padding);
+  grid-template-rows: auto var(--spectrum-dialog-confirm-padding) auto auto 1fr auto var(
+      --spectrum-dialog-confirm-padding
     );
   grid-template-areas:
     "hero hero    hero    hero        hero        hero        hero"
@@ -283,13 +256,13 @@
   align-self: start;
   justify-self: end;
 
-  margin-inline-end: var(--spectrum-dialog-close-button-padding);
-  margin-block-start: var(--spectrum-dialog-close-button-padding);
+  margin-inline-end: var(--spectrum-dialog-confirm-close-button-padding);
+  margin-block-start: var(--spectrum-dialog-confirm-close-button-padding);
 }
 
 /* Alert Dialog is a specific type of Dialog */
 .spectrum-Dialog--error {
-  inline-size: var(--spectrum-dialog-alert-width);
+  inline-size: var(--spectrum-dialog-error-width);
 }
 
 .spectrum-Dialog--fullscreen {
@@ -310,11 +283,11 @@
 
   &.spectrum-Dialog .spectrum-Dialog-grid {
     display: grid;
-    grid-template-columns: var(--spectrum-dialog-padding) 1fr auto auto var(
-        --spectrum-dialog-padding
-      );
-    grid-template-rows: var(--spectrum-dialog-padding) auto auto 1fr var(
-        --spectrum-dialog-padding
+    grid-template-columns: var(--spectrum-dialog-confirm-padding) 1fr auto auto var(
+        --spectrum-dialog-confirm-padding
+      );
+    grid-template-rows: var(--spectrum-dialog-confirm-padding) auto auto 1fr var(
+        --spectrum-dialog-confirm-padding
       );
     grid-template-areas:
       ".    .       .       .            ."
@@ -349,12 +322,11 @@
 
 @media screen and (max-inline-size: 700px) {
   .spectrum-Dialog .spectrum-Dialog-grid {
-    grid-template-columns: var(--spectrum-dialog-padding) auto 1fr auto minmax(
-        0,
-        auto
-      ) var(--spectrum-dialog-padding);
-    grid-template-rows: auto var(--spectrum-dialog-padding) auto auto auto 1fr auto var(
-        --spectrum-dialog-padding
+    grid-template-columns:
+      var(--spectrum-dialog-confirm-padding) auto 1fr auto minmax(0, auto)
+      var(--spectrum-dialog-confirm-padding);
+    grid-template-rows: auto var(--spectrum-dialog-confirm-padding) auto auto auto 1fr auto var(
+        --spectrum-dialog-confirm-padding
       );
     grid-template-areas:
       "hero hero    hero    hero        hero        hero"
@@ -368,14 +340,11 @@
   }
 
   .spectrum-Dialog.spectrum-Dialog--dismissable .spectrum-Dialog-grid {
-    grid-template-columns: var(--spectrum-dialog-padding) auto 1fr auto minmax(
-        0,
-        auto
-      ) minmax(0, var(--spectrum-dialog-close-button-size)) var(
-        --spectrum-dialog-padding
-      );
-    grid-template-rows: auto var(--spectrum-dialog-padding) auto auto auto 1fr auto var(
-        --spectrum-dialog-padding
+    grid-template-columns:
+      var(--spectrum-dialog-confirm-padding) auto 1fr auto minmax(0, auto)
+      minmax(0, var(--spectrum-dialog-confirm-close-button-size)) var(--spectrum-dialog-confirm-padding);
+    grid-template-rows: auto var(--spectrum-dialog-confirm-padding) auto auto auto 1fr auto var(
+        --spectrum-dialog-confirm-padding
       );
     grid-template-areas:
       "hero hero    hero    hero        hero        hero        hero"
@@ -396,11 +365,11 @@
   .spectrum-Dialog--fullscreenTakeover {
     &.spectrum-Dialog .spectrum-Dialog-grid {
       display: grid;
-      grid-template-columns: var(--spectrum-dialog-padding) 1fr var(
-          --spectrum-dialog-padding
+      grid-template-columns: var(--spectrum-dialog-confirm-padding) 1fr var(
+          --spectrum-dialog-confirm-padding
         );
-      grid-template-rows: var(--spectrum-dialog-padding) auto auto auto 1fr auto var(
-          --spectrum-dialog-padding
+      grid-template-rows: var(--spectrum-dialog-confirm-padding) auto auto auto 1fr auto var(
+          --spectrum-dialog-confirm-padding
         );
       grid-template-areas:
         ".    .            ."
@@ -413,11 +382,13 @@
     }
 
     .spectrum-Dialog-buttonGroup {
-      padding-block-start: var(--spectrum-dialog-buttongroup-padding-top);
+      padding-block-start: var(
+        --spectrum-dialog-confirm-buttongroup-padding-top
+      );
     }
 
     .spectrum-Dialog-heading {
-      font-size: var(--spectrum-dialog-title-text-size);
+      font-size: var(--spectrum-dialog-confirm-title-text-size);
     }
   }
 }