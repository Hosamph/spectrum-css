--- conflicted
+++ resolved
@@ -1,13 +1,7 @@
-<<<<<<< HEAD
-import { html, literal } from "lit-html/static.js";
-import { classMap } from "lit-html/directives/class-map.js";
-import { when } from "lit-html/directives/when.js";
+import { html, literal } from "lit/static-html.js";
+import { classMap } from "lit/directives/class-map.js";
+import { when } from "lit/directives/when.js";
 import { ifDefined } from "lit-html/directives/if-defined.js";
-=======
-import { html } from "lit";
-import { classMap } from "lit/directives/class-map.js";
-import { ifDefined } from "lit/directives/if-defined.js";
->>>>>>> 17e4b28a
 
 import { Template as Icon } from "@spectrum-css/icon/stories/template.js";
 import { Template as Checkbox } from "@spectrum-css/checkbox/stories/template.js";
