{
  "name": "@spectrum-css/table",
  "version": "4.0.54",
  "description": "The Spectrum CSS table component",
  "license": "Apache-2.0",
  "author": "Adobe",
  "homepage": "https://opensource.adobe.com/spectrum-css/table",
  "repository": {
    "type": "git",
    "url": "https://github.com/adobe/spectrum-css.git",
    "directory": "components/table"
  },
  "bugs": {
    "url": "https://github.com/adobe/spectrum-css/issues"
  },
  "main": "dist/index-vars.css",
  "scripts": {
    "build": "gulp"
  },
  "peerDependencies": {
    "@spectrum-css/icon": ">=3",
    "@spectrum-css/tokens": ">=10"
  },
  "devDependencies": {
<<<<<<< HEAD
    "@spectrum-css/button": "10.0.5",
    "@spectrum-css/checkbox": "^6.1.1",
    "@spectrum-css/component-builder-simple": "^2.0.15",
    "@spectrum-css/icon": "^3.0.46",
    "@spectrum-css/thumbnail": "^3.0.10",
    "@spectrum-css/tokens": "^10.1.2",
=======
    "@spectrum-css/checkbox": "^6.1.1",
    "@spectrum-css/component-builder": "^4.0.11",
    "@spectrum-css/icon": "^3.0.46",
    "@spectrum-css/vars": "^9.0.7",
>>>>>>> 0f82007d
    "gulp": "^4.0.0"
  },
  "publishConfig": {
    "access": "public"
  }
}<|MERGE_RESOLUTION|>--- conflicted
+++ resolved
@@ -22,19 +22,12 @@
     "@spectrum-css/tokens": ">=10"
   },
   "devDependencies": {
-<<<<<<< HEAD
     "@spectrum-css/button": "10.0.5",
     "@spectrum-css/checkbox": "^6.1.1",
     "@spectrum-css/component-builder-simple": "^2.0.15",
     "@spectrum-css/icon": "^3.0.46",
     "@spectrum-css/thumbnail": "^3.0.10",
     "@spectrum-css/tokens": "^10.1.2",
-=======
-    "@spectrum-css/checkbox": "^6.1.1",
-    "@spectrum-css/component-builder": "^4.0.11",
-    "@spectrum-css/icon": "^3.0.46",
-    "@spectrum-css/vars": "^9.0.7",
->>>>>>> 0f82007d
     "gulp": "^4.0.0"
   },
   "publishConfig": {
