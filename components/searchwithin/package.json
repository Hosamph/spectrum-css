{
  "name": "@spectrum-css/searchwithin",
  "version": "3.0.0-beta.4",
  "description": "The Spectrum CSS searchwithin component",
  "license": "Apache-2.0",
  "main": "dist/index-vars.css",
  "repository": {
    "type": "git",
    "url": "https://github.com/adobe/spectrum-css.git",
    "directory": "components/searchwithin"
  },
  "bugs": {
    "url": "https://github.com/adobe/spectrum-css/issues"
  },
  "scripts": {
    "build": "gulp"
  },
  "dependencies": {
    "@spectrum-css/button": "^3.0.0-beta.3",
<<<<<<< HEAD
    "@spectrum-css/picker": "^3.0.0-beta.3",
=======
    "@spectrum-css/picker": "1.0.0",
>>>>>>> 0b2064ce
    "@spectrum-css/icon": "^2.1.1",
    "@spectrum-css/textfield": "^3.0.0-beta.3",
    "@spectrum-css/vars": "^2.3.0"
  },
  "devDependencies": {
    "@spectrum-css/button": "3.0.0-beta.2",
    "@spectrum-css/component-builder": "^1.2.0",
<<<<<<< HEAD
    "@spectrum-css/picker": "^1.0.0-alpha.0",
=======
    "@spectrum-css/picker": "1.0.0",
>>>>>>> 0b2064ce
    "@spectrum-css/icon": "^1.0.0-alpha.0",
    "@spectrum-css/textfield": "3.0.0-beta.3",
    "@spectrum-css/vars": "^1.0.0-alpha.0",
    "gulp": "^4.0.0"
  },
  "publishConfig": {
    "access": "public"
  },
  "homepage": "https://opensource.adobe.com/spectrum-css/"
}<|MERGE_RESOLUTION|>--- conflicted
+++ resolved
@@ -17,11 +17,7 @@
   },
   "dependencies": {
     "@spectrum-css/button": "^3.0.0-beta.3",
-<<<<<<< HEAD
     "@spectrum-css/picker": "^3.0.0-beta.3",
-=======
-    "@spectrum-css/picker": "1.0.0",
->>>>>>> 0b2064ce
     "@spectrum-css/icon": "^2.1.1",
     "@spectrum-css/textfield": "^3.0.0-beta.3",
     "@spectrum-css/vars": "^2.3.0"
@@ -29,11 +25,7 @@
   "devDependencies": {
     "@spectrum-css/button": "3.0.0-beta.2",
     "@spectrum-css/component-builder": "^1.2.0",
-<<<<<<< HEAD
     "@spectrum-css/picker": "^1.0.0-alpha.0",
-=======
-    "@spectrum-css/picker": "1.0.0",
->>>>>>> 0b2064ce
     "@spectrum-css/icon": "^1.0.0-alpha.0",
     "@spectrum-css/textfield": "3.0.0-beta.3",
     "@spectrum-css/vars": "^1.0.0-alpha.0",
