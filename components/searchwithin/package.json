{
  "name": "@spectrum-css/searchwithin",
<<<<<<< HEAD
  "version": "3.2.2",
=======
  "version": "3.3.0-beta.0",
>>>>>>> 808ea332
  "description": "The Spectrum CSS searchwithin component",
  "license": "Apache-2.0",
  "main": "dist/index-vars.css",
  "repository": {
    "type": "git",
    "url": "https://github.com/adobe/spectrum-css.git",
    "directory": "components/searchwithin"
  },
  "bugs": {
    "url": "https://github.com/adobe/spectrum-css/issues"
  },
  "scripts": {
    "build": "gulp"
  },
  "dependencies": {
<<<<<<< HEAD
    "@spectrum-css/clearbutton": "^1.0.0",
    "@spectrum-css/icon": "^3.0.10",
    "@spectrum-css/picker": "^1.1.5",
    "@spectrum-css/textfield": "^3.1.1",
    "@spectrum-css/vars": "^4.3.1"
=======
    "@spectrum-css/clearbutton": "^1.1.0-beta.0",
    "@spectrum-css/icon": "^3.0.11-beta.0",
    "@spectrum-css/picker": "^1.1.6-beta.0",
    "@spectrum-css/textfield": "^3.1.2-beta.0",
    "@spectrum-css/vars": "^5.0.0-beta.0"
>>>>>>> 808ea332
  },
  "devDependencies": {
    "@spectrum-css/clearbutton": "1.0.0",
    "@spectrum-css/component-builder": "^3.0.1",
    "@spectrum-css/icon": "^3.0.1",
    "@spectrum-css/picker": "^1.0.1",
    "@spectrum-css/textfield": "^3.0.1",
    "@spectrum-css/vars": "^3.0.1",
    "gulp": "^4.0.0"
  },
  "publishConfig": {
    "access": "public"
  },
  "homepage": "https://opensource.adobe.com/spectrum-css/"
}<|MERGE_RESOLUTION|>--- conflicted
+++ resolved
@@ -1,10 +1,6 @@
 {
   "name": "@spectrum-css/searchwithin",
-<<<<<<< HEAD
-  "version": "3.2.2",
-=======
   "version": "3.3.0-beta.0",
->>>>>>> 808ea332
   "description": "The Spectrum CSS searchwithin component",
   "license": "Apache-2.0",
   "main": "dist/index-vars.css",
@@ -20,19 +16,11 @@
     "build": "gulp"
   },
   "dependencies": {
-<<<<<<< HEAD
-    "@spectrum-css/clearbutton": "^1.0.0",
-    "@spectrum-css/icon": "^3.0.10",
-    "@spectrum-css/picker": "^1.1.5",
-    "@spectrum-css/textfield": "^3.1.1",
-    "@spectrum-css/vars": "^4.3.1"
-=======
     "@spectrum-css/clearbutton": "^1.1.0-beta.0",
     "@spectrum-css/icon": "^3.0.11-beta.0",
     "@spectrum-css/picker": "^1.1.6-beta.0",
     "@spectrum-css/textfield": "^3.1.2-beta.0",
     "@spectrum-css/vars": "^5.0.0-beta.0"
->>>>>>> 808ea332
   },
   "devDependencies": {
     "@spectrum-css/clearbutton": "1.0.0",
