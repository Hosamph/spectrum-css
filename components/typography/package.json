{
  "name": "@spectrum-css/typography",
<<<<<<< HEAD
  "version": "4.0.7",
=======
  "version": "4.0.8-beta.0",
>>>>>>> 808ea332
  "description": "The Spectrum CSS typography component",
  "license": "Apache-2.0",
  "main": "dist/index-vars.css",
  "repository": {
    "type": "git",
    "url": "https://github.com/adobe/spectrum-css.git",
    "directory": "components/typography"
  },
  "bugs": {
    "url": "https://github.com/adobe/spectrum-css/issues"
  },
  "scripts": {
    "build": "gulp"
  },
  "peerDependencies": {
    "@spectrum-css/vars": "^5.0.0-beta.0"
  },
  "devDependencies": {
    "@spectrum-css/component-builder": "^3.0.1",
    "@spectrum-css/vars": "^5.0.0-beta.0",
    "gulp": "^4.0.0"
  },
  "publishConfig": {
    "access": "public"
  },
  "homepage": "https://opensource.adobe.com/spectrum-css/"
}<|MERGE_RESOLUTION|>--- conflicted
+++ resolved
@@ -1,10 +1,6 @@
 {
   "name": "@spectrum-css/typography",
-<<<<<<< HEAD
-  "version": "4.0.7",
-=======
   "version": "4.0.8-beta.0",
->>>>>>> 808ea332
   "description": "The Spectrum CSS typography component",
   "license": "Apache-2.0",
   "main": "dist/index-vars.css",
