--- conflicted
+++ resolved
@@ -1,10 +1,6 @@
 {
   "name": "@spectrum-css/card",
-<<<<<<< HEAD
-  "version": "4.0.7",
-=======
   "version": "4.0.8-beta.0",
->>>>>>> 808ea332
   "description": "The Spectrum CSS card component",
   "license": "Apache-2.0",
   "main": "dist/index-vars.css",
@@ -29,16 +25,6 @@
     "@spectrum-css/vars": "^5.0.0-beta.0"
   },
   "devDependencies": {
-<<<<<<< HEAD
-    "@spectrum-css/actionbutton": "^1.1.0",
-    "@spectrum-css/asset": "^3.0.9",
-    "@spectrum-css/checkbox": "^3.0.10",
-    "@spectrum-css/component-builder": "^3.0.1",
-    "@spectrum-css/icon": "^3.0.10",
-    "@spectrum-css/quickaction": "^3.0.11",
-    "@spectrum-css/typography": "^4.0.7",
-    "@spectrum-css/vars": "^4.3.1",
-=======
     "@spectrum-css/actionbutton": "^1.1.1-beta.0",
     "@spectrum-css/asset": "^3.0.10-beta.0",
     "@spectrum-css/checkbox": "^3.0.11-beta.0",
@@ -47,7 +33,6 @@
     "@spectrum-css/quickaction": "^3.0.12-beta.0",
     "@spectrum-css/typography": "^4.0.8-beta.0",
     "@spectrum-css/vars": "^5.0.0-beta.0",
->>>>>>> 808ea332
     "gulp": "^4.0.0"
   },
   "publishConfig": {
