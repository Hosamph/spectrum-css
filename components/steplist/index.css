--- conflicted
+++ resolved
@@ -9,30 +9,6 @@
 OF ANY KIND, either express or implied. See the License for the specific language
 governing permissions and limitations under the License.
 */
-
-.spectrum-Steplist {
-	/* The diameter of the marker */
-	--spectrum-steplist-marker-diameter: 8px;
-
-	/* The width of the hit area */
-	--spectrum-steplist-marker-hitArea: 20px;
-
-	/* The height of the line */
-	--spectrum-steplist-segment-height: 2px;
-
-	/* This gives enough space for one line of text */
-	--spectrum-steplist-topPadding: 22px;
-	--spectrum-steplist-small-topPadding: 11px;
-
-	/* This gives enough space for the longest possible label */
-	--spectrum-steplist-sidePadding: 60px;
-
-	/* Offset from the BOTTOM of the steplist */
-	--spectrum-steplist-label-labelOffset: 10px;
-
-	/* Font size of the label */
-	--spectrum-steplist-label-text-size: 12px;
-}
 
 .spectrum-Steplist {
 	/* Contain child elements with positive z-index */
@@ -106,7 +82,6 @@
 }
 
 .spectrum-Steplist-item {
-<<<<<<< HEAD
 	outline: none;
 	position: relative;
 	display: inline-block;
@@ -160,45 +135,6 @@
 			border-bottom-color: var(--spectrum-gray-600);
 		}
 	}
-=======
-  outline: none;
-  position: relative;
-  display: inline-block;
-  margin: 0;
-
-  /* Don't let tooltips mess up alignment */
-  vertical-align: bottom;
-
-  box-sizing: content-box;
-  inline-size: var(--spectrum-steplist-step-width);
-  padding-block: 0;
-  padding-inline: 0 calc(var(--spectrum-steplist-step-width) / 2);
-
-  /* Completed State */
-  &.is-complete {
-    .spectrum-Steplist-marker {
-      border: none;
-    }
-
-    /* The next step's line should be solid */
-    & + .spectrum-Steplist-item .spectrum-Steplist-segment {
-      border-block-end-width: var(--spectrum-steplist-segment-height);
-      border-block-end-style: solid;
-    }
-  }
-
-  /* Selected state */
-  &.is-selected {
-    /* Focus */
-    &:focus,
-    *:focus {
-      outline: none;
-    }
-    .spectrum-Steplist-marker {
-      border: none;
-    }
-  }
->>>>>>> e0fa7ea2
 }
 
 .spectrum-Steplist-label {
