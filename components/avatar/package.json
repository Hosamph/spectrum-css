{
  "name": "@spectrum-css/avatar",
  "version": "3.0.2",
  "description": "The Spectrum CSS avatar component",
  "license": "Apache-2.0",
  "main": "dist/index-vars.css",
  "repository": {
    "type": "git",
    "url": "https://github.com/adobe/spectrum-css.git",
    "directory": "components/avatar"
  },
  "bugs": {
    "url": "https://github.com/adobe/spectrum-css/issues"
  },
  "scripts": {
    "build": "gulp"
  },
  "peerDependencies": {
<<<<<<< HEAD
    "@spectrum-css/vars": "^3.0.0"
=======
    "@spectrum-css/vars": "^3.0.1"
>>>>>>> 43a159f9
  },
  "devDependencies": {
    "@spectrum-css/component-builder": "^2.0.1",
    "@spectrum-css/vars": "^3.0.2",
    "gulp": "^4.0.0"
  },
  "publishConfig": {
    "access": "public"
  },
  "homepage": "https://opensource.adobe.com/spectrum-css/"
}<|MERGE_RESOLUTION|>--- conflicted
+++ resolved
@@ -16,11 +16,7 @@
     "build": "gulp"
   },
   "peerDependencies": {
-<<<<<<< HEAD
-    "@spectrum-css/vars": "^3.0.0"
-=======
     "@spectrum-css/vars": "^3.0.1"
->>>>>>> 43a159f9
   },
   "devDependencies": {
     "@spectrum-css/component-builder": "^2.0.1",
