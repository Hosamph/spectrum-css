--- conflicted
+++ resolved
@@ -1,10 +1,6 @@
 {
   "name": "@spectrum-css/pagination",
-<<<<<<< HEAD
-  "version": "3.0.11",
-=======
   "version": "4.0.0-beta.0",
->>>>>>> 808ea332
   "description": "The Spectrum CSS pagination component",
   "license": "Apache-2.0",
   "main": "dist/index-vars.css",
@@ -28,13 +24,8 @@
     "@spectrum-css/vars": "^5.0.0-beta.0"
   },
   "devDependencies": {
-<<<<<<< HEAD
-    "@spectrum-css/actionbutton": "^1.1.0",
-    "@spectrum-css/button": "^4.1.4",
-=======
     "@spectrum-css/actionbutton": "^1.1.1-beta.0",
     "@spectrum-css/button": "^5.0.0-beta.0",
->>>>>>> 808ea332
     "@spectrum-css/component-builder": "^3.0.1",
     "@spectrum-css/icon": "^3.0.11-beta.0",
     "@spectrum-css/splitbutton": "^4.0.0-beta.0",
