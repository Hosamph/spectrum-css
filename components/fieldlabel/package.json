{
  "name": "@spectrum-css/fieldlabel",
<<<<<<< HEAD
  "version": "4.0.7",
=======
  "version": "4.0.8-beta.0",
>>>>>>> 808ea332
  "description": "The Spectrum CSS fieldlabel component",
  "license": "Apache-2.0",
  "main": "dist/index-vars.css",
  "repository": {
    "type": "git",
    "url": "https://github.com/adobe/spectrum-css.git",
    "directory": "components/fieldlabel"
  },
  "bugs": {
    "url": "https://github.com/adobe/spectrum-css/issues"
  },
  "scripts": {
    "build": "gulp"
  },
  "peerDependencies": {
    "@spectrum-css/icon": "^3.0.11-beta.0",
    "@spectrum-css/vars": "^5.0.0-beta.0"
  },
  "devDependencies": {
    "@spectrum-css/checkbox": "^3.0.11-beta.0",
    "@spectrum-css/component-builder": "^3.0.1",
<<<<<<< HEAD
    "@spectrum-css/fieldgroup": "^3.0.10",
    "@spectrum-css/icon": "^3.0.10",
    "@spectrum-css/picker": "^1.1.5",
    "@spectrum-css/radio": "^3.0.10",
    "@spectrum-css/stepper": "^3.0.11",
    "@spectrum-css/textfield": "^3.1.1",
    "@spectrum-css/vars": "^4.3.1",
=======
    "@spectrum-css/fieldgroup": "^3.0.11-beta.0",
    "@spectrum-css/icon": "^3.0.11-beta.0",
    "@spectrum-css/picker": "^1.1.6-beta.0",
    "@spectrum-css/radio": "^3.0.11-beta.0",
    "@spectrum-css/stepper": "^3.0.12-beta.0",
    "@spectrum-css/textfield": "^3.1.2-beta.0",
    "@spectrum-css/vars": "^5.0.0-beta.0",
>>>>>>> 808ea332
    "gulp": "^4.0.0"
  },
  "publishConfig": {
    "access": "public"
  },
  "homepage": "https://opensource.adobe.com/spectrum-css/"
}<|MERGE_RESOLUTION|>--- conflicted
+++ resolved
@@ -1,10 +1,6 @@
 {
   "name": "@spectrum-css/fieldlabel",
-<<<<<<< HEAD
-  "version": "4.0.7",
-=======
   "version": "4.0.8-beta.0",
->>>>>>> 808ea332
   "description": "The Spectrum CSS fieldlabel component",
   "license": "Apache-2.0",
   "main": "dist/index-vars.css",
@@ -26,15 +22,6 @@
   "devDependencies": {
     "@spectrum-css/checkbox": "^3.0.11-beta.0",
     "@spectrum-css/component-builder": "^3.0.1",
-<<<<<<< HEAD
-    "@spectrum-css/fieldgroup": "^3.0.10",
-    "@spectrum-css/icon": "^3.0.10",
-    "@spectrum-css/picker": "^1.1.5",
-    "@spectrum-css/radio": "^3.0.10",
-    "@spectrum-css/stepper": "^3.0.11",
-    "@spectrum-css/textfield": "^3.1.1",
-    "@spectrum-css/vars": "^4.3.1",
-=======
     "@spectrum-css/fieldgroup": "^3.0.11-beta.0",
     "@spectrum-css/icon": "^3.0.11-beta.0",
     "@spectrum-css/picker": "^1.1.6-beta.0",
@@ -42,7 +29,6 @@
     "@spectrum-css/stepper": "^3.0.12-beta.0",
     "@spectrum-css/textfield": "^3.1.2-beta.0",
     "@spectrum-css/vars": "^5.0.0-beta.0",
->>>>>>> 808ea332
     "gulp": "^4.0.0"
   },
   "publishConfig": {
