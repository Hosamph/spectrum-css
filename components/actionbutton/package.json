--- conflicted
+++ resolved
@@ -1,10 +1,6 @@
 {
   "name": "@spectrum-css/actionbutton",
-<<<<<<< HEAD
   "version": "2.0.0-beta.3",
-=======
-  "version": "2.0.0-beta.2",
->>>>>>> b94194f7
   "description": "The Spectrum CSS action button component",
   "license": "Apache-2.0",
   "main": "dist/index-vars.css",
@@ -20,24 +16,17 @@
     "build": "gulp"
   },
   "peerDependencies": {
-    "@spectrum-css/vars": "^8.0.0"
+    "@spectrum-css/icon": "^3.0.22",
+    "@spectrum-css/tokens": "^1.0.0-beta.2"
   },
   "devDependencies": {
-<<<<<<< HEAD
-    "@spectrum-css/component-builder": "^3.1.2",
+    "@spectrum-css/component-builder-simple": "^1.0.0-beta",
     "@spectrum-css/icon": "^3.0.22",
-=======
-    "@spectrum-css/component-builder-simple": "^1.0.0-beta",
-    "@spectrum-css/icon": "^3.0.21",
-    "@spectrum-css/tokens": "^1.0.0-beta.1",
->>>>>>> b94194f7
-    "@spectrum-css/vars": "^8.0.0",
     "@spectrum-css/tokens": "^1.0.0-beta.2",
     "gulp": "^4.0.0"
   },
   "publishConfig": {
     "access": "public"
   },
-  "homepage": "https://opensource.adobe.com/spectrum-css/",
-  "gitHead": "f16efdff4ab50d288060c1442c17a1264f9e316d"
+  "homepage": "https://opensource.adobe.com/spectrum-css/"
 }