--- conflicted
+++ resolved
@@ -21,15 +21,9 @@
     "@spectrum-css/vars": "^2.3.0"
   },
   "devDependencies": {
-<<<<<<< HEAD
-    "@spectrum-css/actionbutton": "^1.0.0-beta.0",
-    "@spectrum-css/component-builder": "^1.2.1-beta.0",
-    "@spectrum-css/icon": "^3.0.0-beta.0",
-=======
     "@spectrum-css/button": "^3.0.0-beta.5",
     "@spectrum-css/component-builder": "^2.0.0-beta.0",
     "@spectrum-css/icon": "^3.0.0-beta.1",
->>>>>>> 6a1a1eac
     "@spectrum-css/vars": "^2.3.0",
     "gulp": "^4.0.0"
   },
