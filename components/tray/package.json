--- conflicted
+++ resolved
@@ -1,6 +1,6 @@
 {
   "name": "@spectrum-css/tray",
-  "version": "1.0.0-alpha.0",
+  "version": "1.0.0-beta.0",
   "description": "The Spectrum CSS tray component",
   "license": "Apache-2.0",
   "main": "dist/index-vars.css",
@@ -28,11 +28,7 @@
     "@spectrum-css/vars": "^2.1.0",
     "@spectrum-css/modal": "^3.0.0-beta.0",
     "@spectrum-css/dialog": "^3.0.0-beta.3",
-<<<<<<< HEAD
-    "@spectrum-css/divider": "^1.0.0-beta.0",
-=======
     "@spectrum-css/divider": "^1.0.0-beta.1",
->>>>>>> 74000c87
     "gulp": "^4.0.0"
   },
   "publishConfig": {
