{
  "name": "@spectrum-css/tray",
<<<<<<< HEAD
  "version": "1.0.3",
=======
  "version": "1.0.3-alpha.3",
>>>>>>> 5bc49921
  "description": "The Spectrum CSS tray component",
  "license": "Apache-2.0",
  "main": "dist/index-vars.css",
  "repository": {
    "type": "git",
    "url": "https://github.com/adobe/spectrum-css.git",
    "directory": "components/tray"
  },
  "bugs": {
    "url": "https://github.com/adobe/spectrum-css/issues"
  },
  "scripts": {
    "build": "gulp"
  },
  "peerDependencies": {
    "@spectrum-css/button": "^4.0.0-alpha.0",
    "@spectrum-css/icon": "^3.0.3-alpha.0",
    "@spectrum-css/modal": "^3.0.3-alpha.0",
    "@spectrum-css/vars": "^3.1.0-alpha.0"
  },
  "devDependencies": {
<<<<<<< HEAD
    "@spectrum-css/button": "^3.0.3",
    "@spectrum-css/component-builder": "^2.0.1",
    "@spectrum-css/dialog": "^3.0.3",
    "@spectrum-css/divider": "^1.0.3",
    "@spectrum-css/icon": "^3.0.3",
    "@spectrum-css/modal": "^3.0.2",
    "@spectrum-css/vars": "^3.0.2",
=======
    "@spectrum-css/button": "^4.0.0-alpha.2",
    "@spectrum-css/component-builder": "^3.0.0-alpha.1",
    "@spectrum-css/dialog": "^3.0.3-alpha.3",
    "@spectrum-css/divider": "^1.0.3-alpha.3",
    "@spectrum-css/icon": "^3.0.3-alpha.3",
    "@spectrum-css/modal": "^3.0.3-alpha.3",
    "@spectrum-css/vars": "^3.1.0-alpha.3",
>>>>>>> 5bc49921
    "gulp": "^4.0.0"
  },
  "publishConfig": {
    "access": "public"
  },
  "homepage": "https://opensource.adobe.com/spectrum-css/"
}<|MERGE_RESOLUTION|>--- conflicted
+++ resolved
@@ -1,10 +1,6 @@
 {
   "name": "@spectrum-css/tray",
-<<<<<<< HEAD
-  "version": "1.0.3",
-=======
   "version": "1.0.3-alpha.3",
->>>>>>> 5bc49921
   "description": "The Spectrum CSS tray component",
   "license": "Apache-2.0",
   "main": "dist/index-vars.css",
@@ -26,15 +22,6 @@
     "@spectrum-css/vars": "^3.1.0-alpha.0"
   },
   "devDependencies": {
-<<<<<<< HEAD
-    "@spectrum-css/button": "^3.0.3",
-    "@spectrum-css/component-builder": "^2.0.1",
-    "@spectrum-css/dialog": "^3.0.3",
-    "@spectrum-css/divider": "^1.0.3",
-    "@spectrum-css/icon": "^3.0.3",
-    "@spectrum-css/modal": "^3.0.2",
-    "@spectrum-css/vars": "^3.0.2",
-=======
     "@spectrum-css/button": "^4.0.0-alpha.2",
     "@spectrum-css/component-builder": "^3.0.0-alpha.1",
     "@spectrum-css/dialog": "^3.0.3-alpha.3",
@@ -42,7 +29,6 @@
     "@spectrum-css/icon": "^3.0.3-alpha.3",
     "@spectrum-css/modal": "^3.0.3-alpha.3",
     "@spectrum-css/vars": "^3.1.0-alpha.3",
->>>>>>> 5bc49921
     "gulp": "^4.0.0"
   },
   "publishConfig": {
