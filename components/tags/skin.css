/*
Copyright 2019 Adobe. All rights reserved.
This file is licensed to you under the Apache License, Version 2.0 (the "License");
you may not use this file except in compliance with the License. You may obtain a copy
of the License at http://www.apache.org/licenses/LICENSE-2.0

Unless required by applicable law or agreed to in writing, software distributed under
the License is distributed on an "AS IS" BASIS, WITHOUT WARRANTIES OR REPRESENTATIONS
OF ANY KIND, either express or implied. See the License for the specific language
governing permissions and limitations under the License.
*/

:root {
  --spectrum-tag-background-color-error-selected: var(--spectrum-global-color-red-500);
  --spectrum-tag-background-color-error-selected-hover: var(--spectrum-global-color-red-600);
}

.spectrum-Tags-item {
  color: var(--spectrum-tag-text-color);
  background-color: var(--spectrum-tag-background-color);
  border-color: var(--spectrum-tag-border-color);

<<<<<<< HEAD
  .spectrum-ClearButton {
    color: var(--spectrum-tag-removable-icon-color);
=======
  .spectrum-Tags-itemIcon {
    color: var(--spectrum-tag-icon-color);
>>>>>>> 74000c87
  }

  &:hover {
    background-color: var(--spectrum-tag-background-color-hover);
    color: var(--spectrum-tag-text-color-hover);
    border-color: var(--spectrum-tag-border-color-hover);

<<<<<<< HEAD
    .spectrum-ClearButton {
      color: var(--spectrum-tag-removable-icon-color-hover);
=======
    .spectrum-Tags-itemIcon {
      color: var(--spectrum-tag-icon-color-hover);
>>>>>>> 74000c87
    }
  }

  &.focus-ring {
    background-color: var(--spectrum-tag-background-color-key-focus);
    color: var(--spectrum-tag-text-color-key-focus);
    border-color: var(--spectrum-tag-border-color-key-focus);
    box-shadow: 0 0 0 var(--spectrum-alias-focus-ring-size) var(--spectrum-tag-border-color-key-focus);

<<<<<<< HEAD
    .spectrum-ClearButton {
      color: var(--spectrum-tag-removable-icon-color-key-focus);
=======
    .spectrum-Tags-itemIcon {
      color: var(--spectrum-tag-icon-color-key-focus);
>>>>>>> 74000c87
    }
  }

  &.is-selected {
    background-color: var(--spectrum-tag-background-color-selected);
    color: var(--spectrum-tag-text-color-selected);
    border-color: var(--spectrum-tag-border-color-selected);
    
    .spectrum-Tags-itemIcon {
      color: var(--spectrum-tag-icon-color-selected);
    }

    &:hover {
      background-color: var(--spectrum-tag-background-color-selected-hover);
    }

    &.focus-ring {
      box-shadow: 0 0 0 var(--spectrum-alias-focus-ring-size) var(--spectrum-tag-border-color-selected-key-focus);
      border-color: var(--spectrum-tag-text-color-selected-key-focus);
    }

    &.is-invalid {
      border-color: var(--spectrum-tag-border-color-error-selected);
      background-color: var(--spectrum-tag-background-color-error-selected);
      .spectrum-Tags-itemIcon,
      .spectrum-Tags-itemLabel,
      .spectrum-Tags-itemClearButton {
        color: var(--spectrum-tag-text-color-error-selected);
      }
      &.focus-ring {
        box-shadow: 0 0 0 var(--spectrum-alias-focus-ring-size) var(--spectrum-tag-border-color-error-selected-key-focus);
        border-color: var(--spectrum-tag-text-color-selected-key-focus);
      }
      &:hover {
        border-color: var(--spectrum-tag-border-color-selected);
        background-color: var(--spectrum-tag-background-color-error-selected-hover);
        .spectrum-Tags-itemIcon {
          color: var(--spectrum-tag-icon-color-selected);
        }
      }
    }
  }

  &.is-invalid {
    color: var(--spectrum-tag-icon-color-error);
    border-color: var(--spectrum-tag-border-color-error);

    &:hover {
      color: var(--spectrum-tag-icon-color-error-hover);
      border-color: var(--spectrum-tag-border-color-error-hover);

      .spectrum-Tags-itemIcon,
      .spectrum-Tags-itemClearButton {
        color: var(--spectrum-tag-icon-color-error-hover);
      }
    }

    &.focus-ring {
      color: var(--spectrum-tag-icon-color-error-hover);
      border-color: var(--spectrum-tag-border-color-key-focus);
      box-shadow: 0 0 0 var(--spectrum-alias-focus-ring-size) var(--spectrum-tag-border-color-key-focus);
    }

    .spectrum-Tags-itemIcon,
    .spectrum-Tags-itemClearButton {
      color: var(--spectrum-tag-icon-color-error);
    }

  }

  &.is-disabled {
    color: var(--spectrum-tag-text-color-disabled);
    background-color: var(--spectrum-tag-background-color-disabled);
    border-color: var(--spectrum-tag-border-color-disabled);

    .spectrum-Avatar {
      /* Duplicated so state is on the tag */
      opacity: var(--spectrum-avatar-size-100-opacity-disabled);
    }

    .spectrum-Tags-itemIcon {
      color: var(--spectrum-tag-icon-color-disabled);
    }
  }
}

.spectrum-Tags-item--removable {
  &:hover {
    color: var(--spectrum-tag-removable-text-color-hover);
<<<<<<< HEAD

    .spectrum-ClearButton {
      color: var(--spectrum-tag-removable-icon-color-hover);
    }
=======
>>>>>>> 74000c87
  }

  &:active {
    color: var(--spectrum-tag-removable-text-color-down);
<<<<<<< HEAD

    .spectrum-ClearButton {
      color: var(--spectrum-tag-removable-icon-color-down);
    }
=======
>>>>>>> 74000c87
  }

  &.is-invalid {
    &:hover {
      border-color: var(--spectrum-tag-removable-border-color-error-hover);
<<<<<<< HEAD
      color: var(--spectrum-tag-removable-text-color-error-hover);

      .spectrum-ClearButton {
        color: var(--spectrum-tag-removable-icon-color-error-hover);
=======
      .spectrum-Tags-itemClearButton {
        color: var(--spectrum-tag-removable-border-color-error-hover);
>>>>>>> 74000c87
      }
    }

    &:active {
      border-color: var(--spectrum-tag-removable-border-color-error-down);
<<<<<<< HEAD
      color: var(--spectrum-tag-removable-text-color-error-down);

      .spectrum-ClearButton {
        color: var(--spectrum-tag-removable-icon-color-error-down);
      }
    }
  }

  &:focus-ring {
    color: var(--spectrum-tag-removable-text-color-key-focus);

    .spectrum-ClearButton {
      color: var(--spectrum-tag-removable-icon-color-key-focus);
=======
    }
  }

  &.is-focused {
    color: var(--spectrum-tag-removable-text-color-key-focus);

    &.is-invalid {
      color: var(--spectrum-tag-removable-text-color-error-key-focus);
>>>>>>> 74000c87
    }
  }

  &.is-selected {
    color: var(--spectrum-tag-removable-text-color-selected);
    &.is-focused {
       color: var(--spectrum-tag-removable-text-color-selected-key-focus);
    }
    .spectrum-Tags-itemClearButton {
      color: var(--spectrum-tag-removable-button-icon-color-selected);
      &:hover {
         color: var(--spectrum-tag-removable-button-icon-color-selected-hover);
      }
    }
    &.is-invalid {
<<<<<<< HEAD
      color: var(--spectrum-tag-removable-text-color-error-key-focus);
=======
      &:hover {
        .spectrum-Tags-itemClearButton {
          color: var(--spectrum-tag-removable-button-icon-color-selected);
        }
      }
>>>>>>> 74000c87
    }
  }

  .spectrum-Tags-itemClearButton {
    &.is-focused {
      border-color: var(--spectrum-tag-removable-border-color-key-focus);
      background-color: var(--spectrum-tag-removable-button-background-color-key-focus);
      color: var(--spectrum-tag-removable-button-icon-color-key-focus);
    }   
    &:hover {
      color: var(--spectrum-tag-removable-button-icon-color-hover);
    }
    &:active {
      background-color: var(--spectrum-tag-removable-button-background-color-hover);
    }
  }
}<|MERGE_RESOLUTION|>--- conflicted
+++ resolved
@@ -10,23 +10,13 @@
 governing permissions and limitations under the License.
 */
 
-:root {
-  --spectrum-tag-background-color-error-selected: var(--spectrum-global-color-red-500);
-  --spectrum-tag-background-color-error-selected-hover: var(--spectrum-global-color-red-600);
-}
-
 .spectrum-Tags-item {
   color: var(--spectrum-tag-text-color);
   background-color: var(--spectrum-tag-background-color);
   border-color: var(--spectrum-tag-border-color);
 
-<<<<<<< HEAD
   .spectrum-ClearButton {
     color: var(--spectrum-tag-removable-icon-color);
-=======
-  .spectrum-Tags-itemIcon {
-    color: var(--spectrum-tag-icon-color);
->>>>>>> 74000c87
   }
 
   &:hover {
@@ -34,13 +24,8 @@
     color: var(--spectrum-tag-text-color-hover);
     border-color: var(--spectrum-tag-border-color-hover);
 
-<<<<<<< HEAD
     .spectrum-ClearButton {
       color: var(--spectrum-tag-removable-icon-color-hover);
-=======
-    .spectrum-Tags-itemIcon {
-      color: var(--spectrum-tag-icon-color-hover);
->>>>>>> 74000c87
     }
   }
 
@@ -50,13 +35,8 @@
     border-color: var(--spectrum-tag-border-color-key-focus);
     box-shadow: 0 0 0 var(--spectrum-alias-focus-ring-size) var(--spectrum-tag-border-color-key-focus);
 
-<<<<<<< HEAD
     .spectrum-ClearButton {
       color: var(--spectrum-tag-removable-icon-color-key-focus);
-=======
-    .spectrum-Tags-itemIcon {
-      color: var(--spectrum-tag-icon-color-key-focus);
->>>>>>> 74000c87
     }
   }
 
@@ -64,7 +44,7 @@
     background-color: var(--spectrum-tag-background-color-selected);
     color: var(--spectrum-tag-text-color-selected);
     border-color: var(--spectrum-tag-border-color-selected);
-    
+
     .spectrum-Tags-itemIcon {
       color: var(--spectrum-tag-icon-color-selected);
     }
@@ -146,44 +126,32 @@
 .spectrum-Tags-item--removable {
   &:hover {
     color: var(--spectrum-tag-removable-text-color-hover);
-<<<<<<< HEAD
 
     .spectrum-ClearButton {
       color: var(--spectrum-tag-removable-icon-color-hover);
     }
-=======
->>>>>>> 74000c87
   }
 
   &:active {
     color: var(--spectrum-tag-removable-text-color-down);
-<<<<<<< HEAD
 
     .spectrum-ClearButton {
       color: var(--spectrum-tag-removable-icon-color-down);
     }
-=======
->>>>>>> 74000c87
   }
 
   &.is-invalid {
     &:hover {
       border-color: var(--spectrum-tag-removable-border-color-error-hover);
-<<<<<<< HEAD
       color: var(--spectrum-tag-removable-text-color-error-hover);
 
       .spectrum-ClearButton {
         color: var(--spectrum-tag-removable-icon-color-error-hover);
-=======
-      .spectrum-Tags-itemClearButton {
-        color: var(--spectrum-tag-removable-border-color-error-hover);
->>>>>>> 74000c87
       }
     }
 
     &:active {
       border-color: var(--spectrum-tag-removable-border-color-error-down);
-<<<<<<< HEAD
       color: var(--spectrum-tag-removable-text-color-error-down);
 
       .spectrum-ClearButton {
@@ -197,16 +165,6 @@
 
     .spectrum-ClearButton {
       color: var(--spectrum-tag-removable-icon-color-key-focus);
-=======
-    }
-  }
-
-  &.is-focused {
-    color: var(--spectrum-tag-removable-text-color-key-focus);
-
-    &.is-invalid {
-      color: var(--spectrum-tag-removable-text-color-error-key-focus);
->>>>>>> 74000c87
     }
   }
 
@@ -222,15 +180,7 @@
       }
     }
     &.is-invalid {
-<<<<<<< HEAD
       color: var(--spectrum-tag-removable-text-color-error-key-focus);
-=======
-      &:hover {
-        .spectrum-Tags-itemClearButton {
-          color: var(--spectrum-tag-removable-button-icon-color-selected);
-        }
-      }
->>>>>>> 74000c87
     }
   }
 
@@ -239,7 +189,7 @@
       border-color: var(--spectrum-tag-removable-border-color-key-focus);
       background-color: var(--spectrum-tag-removable-button-background-color-key-focus);
       color: var(--spectrum-tag-removable-button-icon-color-key-focus);
-    }   
+    }
     &:hover {
       color: var(--spectrum-tag-removable-button-icon-color-hover);
     }
