--- conflicted
+++ resolved
@@ -2,88 +2,6 @@
 import { Template } from "./template";
 
 export default {
-<<<<<<< HEAD
-  title: "Checkbox",
-  description:
-    "Checkboxes allow users to select multiple items from a list of individual items, or mark one individual item as selected.",
-  component: "Checkbox",
-  argTypes: {
-    size: {
-      name: "Size",
-      type: { name: "string", required: true },
-      table: {
-        type: { summary: "string" },
-        category: "Component",
-      },
-      options: ["s", "m", "l", "xl"],
-      control: "select"
-    },
-    label: {
-      name: "Label",
-      type: { name: "string" },
-      table: {
-        type: { summary: "string" },
-        category: "Content",
-      },
-      control: { type: "text" },
-    },
-    isEmphasized: {
-      name: "Emphasized styling",
-      type: { name: "boolean" },
-      table: {
-        type: { summary: "boolean" },
-        category: "Component",
-      },
-      control: { type: "boolean" },
-    },
-    isDisabled: {
-      name: "Disabled",
-      type: { name: "boolean" },
-      table: {
-        type: { summary: "boolean" },
-        category: "State",
-      },
-      control: "boolean",
-    },
-    isChecked: {
-      name: "Checked",
-      type: { name: "boolean" },
-      table: {
-        type: { summary: "boolean" },
-        category: "State",
-      },
-      control: { type: "boolean" },
-    },
-    isIndeterminate: {
-      name: "Indeterminate",
-      type: { name: "boolean" },
-      table: {
-        type: { summary: "boolean" },
-        category: "Component",
-      },
-      control: "boolean",
-    },
-  },
-  args: {
-    rootClass: "spectrum-Checkbox",
-    size: "m",
-    label: "Checkbox",
-    isChecked: false,
-    isDisabled: false,
-    isEmphasized: false,
-    isIndeterminate: false,
-  },
-  parameters: {
-    actions: {
-      handles: ['click input[type="checkbox"]'],
-    },
-    status: {
-      type: process.env.MIGRATED_PACKAGES.includes("checkbox")
-        ? "migrated"
-        : undefined,
-    },
-  },
-=======
 	title: "Checkbox",
 	description:
 		"Checkboxes allow users to select multiple items from a list of individual items, or mark one individual item as selected.",
@@ -135,6 +53,15 @@
 			},
 			control: { type: "boolean" },
 		},
+    isIndeterminate: {
+      name: "Indeterminate",
+      type: { name: "boolean" },
+      table: {
+        type: { summary: "boolean" },
+        category: "Component",
+      },
+      control: "boolean",
+    },
 	},
 	args: {
 		rootClass: "spectrum-Checkbox",
@@ -143,6 +70,7 @@
 		isChecked: false,
 		isDisabled: false,
 		isEmphasized: false,
+    isIndeterminate: false,
 	},
 	parameters: {
 		actions: {
@@ -154,7 +82,6 @@
 				: undefined,
 		},
 	},
->>>>>>> 0f82007d
 };
 
 export const Default = Template.bind({});
