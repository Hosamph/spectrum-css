/*
Copyright 2019 Adobe. All rights reserved.
This file is licensed to you under the Apache License, Version 2.0 (the "License");
you may not use this file except in compliance with the License. You may obtain a copy
of the License at http://www.apache.org/licenses/LICENSE-2.0

Unless required by applicable law or agreed to in writing, software distributed under
the License is distributed on an "AS IS" BASIS, WITHOUT WARRANTIES OR REPRESENTATIONS
OF ANY KIND, either express or implied. See the License for the specific language
governing permissions and limitations under the License.
*/

:root {
  /* todo: fix in DNA */
  --spectrum-checkbox-emphasized-text-color-key-focus: var(
    --spectrum-checkbox-emphasized-text-color-hover
  );
  --spectrum-checkbox-emphasized-box-border-color-selected-key-focus: var(
    --spectrum-checkbox-emphasized-box-border-color-selected-hover
  );
}

.spectrum-Checkbox {
  color: var(--spectrum-checkbox-text-color);
}
.spectrum-Checkbox-checkmark,
.spectrum-Checkbox-partialCheckmark {
  color: var(--spectrum-checkbox-checkmark-color);
}

.spectrum-Checkbox-box {
  &:before {
<<<<<<< HEAD
    border-color: var(--spectrum-checkbox-box-border-color);
    background-color: var(--spectrum-checkbox-box-background-color);
=======
    forced-color-adjust: none;
    border-color: var(--spectrum-checkbox-emphasized-box-border-color);
    background-color: var(--spectrum-checkbox-emphasized-box-background-color);
>>>>>>> 74000c87
  }
}

.spectrum-Checkbox-label {
  color: var(--spectrum-checkbox-text-color);
}

/* Indetermiate is basically a checked state, so handle colors for checked state here */
.spectrum-Checkbox.is-indeterminate .spectrum-Checkbox-box,
.spectrum-Checkbox-input:checked + .spectrum-Checkbox-box {
  &:before {
    border-color: var(--spectrum-checkbox-box-border-color-selected);
  }
}

.spectrum-Checkbox:hover {
  &.is-indeterminate .spectrum-Checkbox-box,
  .spectrum-Checkbox-input:checked + .spectrum-Checkbox-box {
    &:before {
      border-color: var(
        --spectrum-checkbox-box-border-color-selected-hover
      );
    }
  }
}

.spectrum-Checkbox:active {
  &.is-indeterminate .spectrum-Checkbox-box,
  .spectrum-Checkbox-input:checked + .spectrum-Checkbox-box {
    &:before {
      border-color: var(
        --spectrum-checkbox-box-border-color-selected-down
      );
    }
  }
}

.spectrum-Checkbox {
  border-color: var(--spectrum-checkbox-box-border-color);

  &:hover {
    .spectrum-Checkbox-box {
      &:before {
        border-color: var(
          --spectrum-checkbox-box-border-color-hover
        );
      }
    }
    .spectrum-Checkbox-label {
      color: var(--spectrum-checkbox-text-color-hover);
    }
  }

  &:active {
    .spectrum-Checkbox-box {
      &:before {
        border-color: var(--spectrum-checkbox-box-border-color-down);
      }
    }
    .spectrum-Checkbox-label {
      color: var(--spectrum-checkbox-text-color-down);
    }
  }
}

.spectrum-Checkbox .spectrum-Checkbox-input,
.spectrum-Checkbox .spectrum-Checkbox-input:checked {
  &:disabled + .spectrum-Checkbox-box {
    &:before {
      border-color: var(
        --spectrum-checkbox-box-border-color-disabled
      );
      background-color: var(
        --spectrum-checkbox-box-background-color-disabled
      );
    }
  }

  &:disabled ~ .spectrum-Checkbox-label {
    forced-color-adjust: none;
    color: var(--spectrum-checkbox-text-color-disabled);
  }
}

/* Focus */
.spectrum-Checkbox-input {
  + .spectrum-Checkbox-box {
    &:after {
      box-shadow: 0 0 0 var(--spectrum-checkbox-focus-ring-size-key-focus) var(--spectrum-checkbox-focus-ring-color-key-focus);
      opacity: 0;
    }
  }
  &:focus-ring + .spectrum-Checkbox-box {
    &:before {
      border-color: var(--spectrum-checkbox-box-border-color-key-focus);
    }
    &:after {
<<<<<<< HEAD
      box-shadow: 0 0 0 var(--spectrum-checkbox-focus-ring-size-key-focus)
        var(--spectrum-checkbox-focus-ring-color-key-focus);
=======
      opacity: 1;
>>>>>>> 74000c87
    }
  }
  .spectrum-Checkbox.is-indeterminate &,
  &:checked {
    &:focus-ring + .spectrum-Checkbox-box {
      &:before {
        border-color: var(
          --spectrum-checkbox-box-border-color-selected-key-focus
        );
      }
    }
  }
  &:focus-ring ~ .spectrum-Checkbox-label {
    color: var(--spectrum-checkbox-text-color-key-focus);
  }
}

.spectrum-Checkbox--emphasized
  .spectrum-Checkbox-input:checked
  + .spectrum-Checkbox-box,
.spectrum-Checkbox--emphasized.is-indeterminate .spectrum-Checkbox-box,
.spectrum-Checkbox--emphasized.is-indeterminate
  .spectrum-Checkbox-input:focus-ring
  + .spectrum-Checkbox-box {
  &:before {
    border-color: var(--spectrum-checkbox-emphasized-box-border-color-selected);
  }
}
.spectrum-Checkbox--emphasized:hover {
  &.is-indeterminate .spectrum-Checkbox-box,
  .spectrum-Checkbox-input:checked + .spectrum-Checkbox-box {
    &:before {
      border-color: var(
        --spectrum-checkbox-emphasized-box-border-color-selected-hover
      );
    }
  }
}
.spectrum-Checkbox--emphasized:active {
  &.is-indeterminate .spectrum-Checkbox-box,
  .spectrum-Checkbox-input:checked + .spectrum-Checkbox-box {
    &:before {
      border-color: var(
        --spectrum-checkbox-emphasized-box-border-color-selected-down
      );
    }
  }
}

.spectrum-Checkbox.is-invalid {
  /* Extra-specific selectors added here to handle checked state */
  .spectrum-Checkbox-input:checked + .spectrum-Checkbox-box,
  .spectrum-Checkbox-box {
    &:before {
      border-color: var(--spectrum-checkbox-box-border-color-error);
    }
  }

  .spectrum-Checkbox-label {
    color: var(--spectrum-checkbox-text-color-error);
  }

  &.is-indeterminate .spectrum-Checkbox-input:focus-ring,
  .spectrum-Checkbox-input:focus-ring {
    & + .spectrum-Checkbox-box {
      &:before {
        border-color: var(--spectrum-checkbox-box-border-color-error-hover);
      }
    }

    & ~ .spectrum-Checkbox-label {
      color: var(--spectrum-checkbox-text-color-error-hover);
    }
  }

  &:hover {
    .spectrum-Checkbox-input:checked + .spectrum-Checkbox-box,
    .spectrum-Checkbox-box {
      &:before {
        border-color: var(--spectrum-checkbox-box-border-color-error-hover);
      }
    }

    .spectrum-Checkbox-label {
      color: var(--spectrum-checkbox-text-color-error-hover);
    }
  }

  &:active {
    .spectrum-Checkbox-input:checked + .spectrum-Checkbox-box,
    .spectrum-Checkbox-box {
      &:before {
        border-color: var(--spectrum-checkbox-box-border-color-error-down);
      }
    }

    .spectrum-Checkbox-label {
      color: var(--spectrum-checkbox-text-color-error-down);
    }
  }
}

@media (forced-colors: active) {
  .spectrum-Checkbox-input {
    &:focus-ring + .spectrum-Checkbox-box {
      forced-color-adjust: none;
      outline-color: var(--spectrum-checkbox-focus-ring-color-key-focus);
      outline-style: auto;
      outline-offset: var(--spectrum-checkbox-focus-ring-gap-key-focus);
      outline-width: var(--spectrum-checkbox-focus-ring-size-key-focus);    }
  }
  :root {
    --spectrum-checkbox-emphasized-box-background-color : var(--spectrum-alias-background-color-transparent);
    --spectrum-checkbox-emphasized-box-background-color-disabled : var(--spectrum-alias-background-color-transparent);
    --spectrum-checkbox-emphasized-box-border-color-disabled : GrayText;
    --spectrum-checkbox-text-color-disabled : GrayText;
    --spectrum-checkbox-box-border-color-key-focus: FieldText;
    --spectrum-checkbox-emphasized-box-border-color: FieldText;
    --spectrum-checkbox-quiet-box-border-color: FieldText; 
    --spectrum-checkbox-box-border-color-selected-hover : Highlight;
    --spectrum-checkbox-emphasized-box-border-color-selected-hover : Highlight;
    --spectrum-checkbox-quiet-box-border-color-selected-hover : Highlight;
    --spectrum-checkbox-emphasized-box-border-color-selected: Highlight; 
    --spectrum-checkbox-quiet-box-border-color-selected: Highlight;
    --spectrum-checkbox-checkmark-color: HighlightText;
    --spectrum-checkbox-focus-ring-color-key-focus: Highlight;
    --spectrum-checkbox-focus-ring-gap-key-focus: var(--spectrum-global-dimension-static-size-25);
    --spectrum-checkbox-focus-ring-size-key-focus: var(--spectrum-global-dimension-static-size-40);
    --spectrum-checkbox-box-border-color-error: FieldText;
    --spectrum-checkbox-box-border-color-error-hover: FieldText;
    --spectrum-checkbox-box-border-color-error-selected: FieldText;
    --spectrum-checkbox-text-color-error: FieldText;
  }        
}<|MERGE_RESOLUTION|>--- conflicted
+++ resolved
@@ -30,14 +30,9 @@
 
 .spectrum-Checkbox-box {
   &:before {
-<<<<<<< HEAD
+    forced-color-adjust: none;
     border-color: var(--spectrum-checkbox-box-border-color);
     background-color: var(--spectrum-checkbox-box-background-color);
-=======
-    forced-color-adjust: none;
-    border-color: var(--spectrum-checkbox-emphasized-box-border-color);
-    background-color: var(--spectrum-checkbox-emphasized-box-background-color);
->>>>>>> 74000c87
   }
 }
 
@@ -124,23 +119,13 @@
 
 /* Focus */
 .spectrum-Checkbox-input {
-  + .spectrum-Checkbox-box {
+  &:focus-ring + .spectrum-Checkbox-box {
+    &:before {
+      border-color: var(--spectrum-checkbox-box-border-color-key-focus);
+    }
     &:after {
-      box-shadow: 0 0 0 var(--spectrum-checkbox-focus-ring-size-key-focus) var(--spectrum-checkbox-focus-ring-color-key-focus);
-      opacity: 0;
-    }
-  }
-  &:focus-ring + .spectrum-Checkbox-box {
-    &:before {
-      border-color: var(--spectrum-checkbox-box-border-color-key-focus);
-    }
-    &:after {
-<<<<<<< HEAD
       box-shadow: 0 0 0 var(--spectrum-checkbox-focus-ring-size-key-focus)
         var(--spectrum-checkbox-focus-ring-color-key-focus);
-=======
-      opacity: 1;
->>>>>>> 74000c87
     }
   }
   .spectrum-Checkbox.is-indeterminate &,
@@ -259,11 +244,11 @@
     --spectrum-checkbox-text-color-disabled : GrayText;
     --spectrum-checkbox-box-border-color-key-focus: FieldText;
     --spectrum-checkbox-emphasized-box-border-color: FieldText;
-    --spectrum-checkbox-quiet-box-border-color: FieldText; 
+    --spectrum-checkbox-quiet-box-border-color: FieldText;
     --spectrum-checkbox-box-border-color-selected-hover : Highlight;
     --spectrum-checkbox-emphasized-box-border-color-selected-hover : Highlight;
     --spectrum-checkbox-quiet-box-border-color-selected-hover : Highlight;
-    --spectrum-checkbox-emphasized-box-border-color-selected: Highlight; 
+    --spectrum-checkbox-emphasized-box-border-color-selected: Highlight;
     --spectrum-checkbox-quiet-box-border-color-selected: Highlight;
     --spectrum-checkbox-checkmark-color: HighlightText;
     --spectrum-checkbox-focus-ring-color-key-focus: Highlight;
@@ -273,5 +258,5 @@
     --spectrum-checkbox-box-border-color-error-hover: FieldText;
     --spectrum-checkbox-box-border-color-error-selected: FieldText;
     --spectrum-checkbox-text-color-error: FieldText;
-  }        
+  }
 }