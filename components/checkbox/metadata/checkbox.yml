name: Checkbox
status: Verified
SpectrumSiteSlug: https://spectrum.adobe.com/page/checkbox/
description:
  Checkboxes allow users to select multiple items from a list of individual items, or mark one individual item as selected.

  Checkboxes should not be used on their own, they should always be used within a [FieldGroup](fieldgroup.html).
sections:
  - name: Migration Guide
    description: |
        ### Quiet and emphasized
        Spectrum has chosen the variant previously known as `quiet` to be the default and has added an `emphasized` variant with the same styles as the previous default.
        If you were using the `quiet` variant, the `.spectrum-Checkbox--quiet` class is no longer required and can be removed.
        If you need a switch to look like it did before this change, add `.spectrum-Checkbox--emphasized`.
examples:
  - id: checkbox-default
    name: Standard
    markup: |
      <div class="spectrum-Examples">
        <div class="spectrum-Examples-item">
          <h4 class="spectrum-Heading spectrum-Heading--sizeXS spectrum-Examples-itemHeading">Default</h4>

          <label class="spectrum-Checkbox">
            <input type="checkbox" class="spectrum-Checkbox-input" id="checkbox-0">
            <span class="spectrum-Checkbox-box">
              <svg class="spectrum-Icon spectrum-UIIcon-Checkmark75 spectrum-Checkbox-checkmark" focusable="false" aria-hidden="true">
                <use xlink:href="#spectrum-css-icon-Checkmark75" />
              </svg>
              <svg class="spectrum-Icon spectrum-UIIcon-Dash75 spectrum-Checkbox-partialCheckmark" focusable="false" aria-hidden="true">
                <use xlink:href="#spectrum-css-icon-Dash75" />
              </svg>
            </span>
            <span class="spectrum-Checkbox-label">Checkbox</span>
          </label>

          <br>

          <label class="spectrum-Checkbox">
            <input type="checkbox" class="spectrum-Checkbox-input" id="checkbox-1" checked>
            <span class="spectrum-Checkbox-box">
              <svg class="spectrum-Icon spectrum-UIIcon-Checkmark75 spectrum-Checkbox-checkmark" focusable="false" aria-hidden="true">
                <use xlink:href="#spectrum-css-icon-Checkmark75" />
              </svg>
              <svg class="spectrum-Icon spectrum-UIIcon-Dash75 spectrum-Checkbox-partialCheckmark" focusable="false" aria-hidden="true">
                <use xlink:href="#spectrum-css-icon-Dash75" />
              </svg>
            </span>
            <span class="spectrum-Checkbox-label">Checkbox</span>
          </label>

          <br>

          <label class="spectrum-Checkbox is-indeterminate">
            <input type="checkbox" class="spectrum-Checkbox-input" id="checkbox-2">
            <span class="spectrum-Checkbox-box">
              <svg class="spectrum-Icon spectrum-UIIcon-Checkmark75 spectrum-Checkbox-checkmark" focusable="false" aria-hidden="true">
                <use xlink:href="#spectrum-css-icon-Checkmark75" />
              </svg>
              <svg class="spectrum-Icon spectrum-UIIcon-Dash75 spectrum-Checkbox-partialCheckmark" focusable="false" aria-hidden="true">
                <use xlink:href="#spectrum-css-icon-Dash75" />
              </svg>
            </span>
            <span class="spectrum-Checkbox-label">Checkbox</span>
          </label>
        </div>

        <div class="spectrum-Examples-item">
          <h4 class="spectrum-Heading spectrum-Heading--sizeXS spectrum-Examples-itemHeading">Invalid</h4>
          <label class="spectrum-Checkbox is-invalid">
            <input type="checkbox" class="spectrum-Checkbox-input" id="checkbox-0">
            <span class="spectrum-Checkbox-box">
              <svg class="spectrum-Icon spectrum-UIIcon-Checkmark75 spectrum-Checkbox-checkmark" focusable="false" aria-hidden="true">
                <use xlink:href="#spectrum-css-icon-Checkmark75" />
              </svg>
              <svg class="spectrum-Icon spectrum-UIIcon-Dash75 spectrum-Checkbox-partialCheckmark" focusable="false" aria-hidden="true">
                <use xlink:href="#spectrum-css-icon-Dash75" />
              </svg>
            </span>
            <span class="spectrum-Checkbox-label">Checkbox</span>
          </label>

          <br>

          <label class="spectrum-Checkbox is-invalid">
            <input type="checkbox" class="spectrum-Checkbox-input" id="checkbox-1" checked>
            <span class="spectrum-Checkbox-box">
              <svg class="spectrum-Icon spectrum-UIIcon-Checkmark75 spectrum-Checkbox-checkmark" focusable="false" aria-hidden="true">
                <use xlink:href="#spectrum-css-icon-Checkmark75" />
              </svg>
              <svg class="spectrum-Icon spectrum-UIIcon-Dash75 spectrum-Checkbox-partialCheckmark" focusable="false" aria-hidden="true">
                <use xlink:href="#spectrum-css-icon-Dash75" />
              </svg>
            </span>
            <span class="spectrum-Checkbox-label">Checkbox</span>
          </label>

          <br>

          <label class="spectrum-Checkbox is-invalid is-indeterminate">
            <input type="checkbox" class="spectrum-Checkbox-input" id="checkbox-2">
            <span class="spectrum-Checkbox-box">
              <svg class="spectrum-Icon spectrum-UIIcon-Checkmark75 spectrum-Checkbox-checkmark" focusable="false" aria-hidden="true">
                <use xlink:href="#spectrum-css-icon-Checkmark75" />
              </svg>
              <svg class="spectrum-Icon spectrum-UIIcon-Dash75 spectrum-Checkbox-partialCheckmark" focusable="false" aria-hidden="true">
                <use xlink:href="#spectrum-css-icon-Dash75" />
              </svg>
            </span>
            <span class="spectrum-Checkbox-label">Checkbox</span>
          </label>
        </div>

        <div class="spectrum-Examples-item">
          <h4 class="spectrum-Heading spectrum-Heading--sizeXS spectrum-Examples-itemHeading">Disabled</h4>

          <label class="spectrum-Checkbox is-disabled">
            <input type="checkbox" class="spectrum-Checkbox-input" id="checkbox-3" disabled>
            <span class="spectrum-Checkbox-box">
              <svg class="spectrum-Icon spectrum-UIIcon-Checkmark75 spectrum-Checkbox-checkmark" focusable="false" aria-hidden="true">
                <use xlink:href="#spectrum-css-icon-Checkmark75" />
              </svg>
              <svg class="spectrum-Icon spectrum-UIIcon-Dash75 spectrum-Checkbox-partialCheckmark" focusable="false" aria-hidden="true">
                <use xlink:href="#spectrum-css-icon-Dash75" />
              </svg>
            </span>
            <span class="spectrum-Checkbox-label">Checkbox</span>
          </label>

          <br>

          <label class="spectrum-Checkbox is-disabled">
            <input type="checkbox" class="spectrum-Checkbox-input" id="checkbox-4" disabled checked>
            <span class="spectrum-Checkbox-box">
              <svg class="spectrum-Icon spectrum-UIIcon-Checkmark75 spectrum-Checkbox-checkmark" focusable="false" aria-hidden="true">
                <use xlink:href="#spectrum-css-icon-Checkmark75" />
              </svg>
              <svg class="spectrum-Icon spectrum-UIIcon-Dash75 spectrum-Checkbox-partialCheckmark" focusable="false" aria-hidden="true">
                <use xlink:href="#spectrum-css-icon-Dash75" />
              </svg>
            </span>
            <span class="spectrum-Checkbox-label">Checkbox</span>
          </label>

          <br>

          <label class="spectrum-Checkbox is-disabled is-indeterminate">
            <input type="checkbox" class="spectrum-Checkbox-input" id="checkbox-5" disabled>
            <span class="spectrum-Checkbox-box">
              <svg class="spectrum-Icon spectrum-UIIcon-Checkmark75 spectrum-Checkbox-checkmark" focusable="false" aria-hidden="true">
                <use xlink:href="#spectrum-css-icon-Checkmark75" />
              </svg>
              <svg class="spectrum-Icon spectrum-UIIcon-Dash75 spectrum-Checkbox-partialCheckmark" focusable="false" aria-hidden="true">
                <use xlink:href="#spectrum-css-icon-Dash75" />
              </svg>
            </span>
            <span class="spectrum-Checkbox-label">Checkbox</span>
          </label>
        </div>
      </div>

  - id: checkbox-emphasized
    name: Emphasized
    markup: |
      <div class="spectrum-Examples">
        <div class="spectrum-Examples-item">
          <h4 class="spectrum-Heading spectrum-Heading--sizeXS spectrum-Examples-itemHeading">Default</h4>

          <label class="spectrum-Checkbox spectrum-Checkbox--emphasized">
            <input type="checkbox" class="spectrum-Checkbox-input" id="checkbox-0">
            <span class="spectrum-Checkbox-box">
              <svg class="spectrum-Icon spectrum-UIIcon-Checkmark75 spectrum-Checkbox-checkmark" focusable="false" aria-hidden="true">
                <use xlink:href="#spectrum-css-icon-Checkmark75" />
              </svg>
              <svg class="spectrum-Icon spectrum-UIIcon-Dash75 spectrum-Checkbox-partialCheckmark" focusable="false" aria-hidden="true">
                <use xlink:href="#spectrum-css-icon-Dash75" />
              </svg>
            </span>
            <span class="spectrum-Checkbox-label">Checkbox</span>
          </label>

          <br>

          <label class="spectrum-Checkbox spectrum-Checkbox--emphasized">
            <input type="checkbox" class="spectrum-Checkbox-input" id="checkbox-1" checked>
            <span class="spectrum-Checkbox-box">
              <svg class="spectrum-Icon spectrum-UIIcon-Checkmark75 spectrum-Checkbox-checkmark" focusable="false" aria-hidden="true">
                <use xlink:href="#spectrum-css-icon-Checkmark75" />
              </svg>
              <svg class="spectrum-Icon spectrum-UIIcon-Dash75 spectrum-Checkbox-partialCheckmark" focusable="false" aria-hidden="true">
                <use xlink:href="#spectrum-css-icon-Dash75" />
              </svg>
            </span>
            <span class="spectrum-Checkbox-label">Checkbox</span>
          </label>

          <br>

          <label class="spectrum-Checkbox spectrum-Checkbox--emphasized is-indeterminate">
            <input type="checkbox" class="spectrum-Checkbox-input" id="checkbox-2">
            <span class="spectrum-Checkbox-box">
              <svg class="spectrum-Icon spectrum-UIIcon-Checkmark75 spectrum-Checkbox-checkmark" focusable="false" aria-hidden="true">
                <use xlink:href="#spectrum-css-icon-Checkmark75" />
              </svg>
              <svg class="spectrum-Icon spectrum-UIIcon-Dash75 spectrum-Checkbox-partialCheckmark" focusable="false" aria-hidden="true">
                <use xlink:href="#spectrum-css-icon-Dash75" />
              </svg>
            </span>
            <span class="spectrum-Checkbox-label">Checkbox</span>
          </label>
        </div>

        <div class="spectrum-Examples-item">
<<<<<<< HEAD
          <h4 class="spectrum-Heading spectrum-Heading--XS spectrum-Examples-itemHeading">Invalid</h4>
          <label class="spectrum-Checkbox spectrum-Checkbox--emphasized is-invalid">
=======
          <h4 class="spectrum-Heading spectrum-Heading--sizeXS spectrum-Examples-itemHeading">Invalid</h4>
          <label class="spectrum-Checkbox spectrum-Checkbox--quiet is-invalid">
>>>>>>> 1a604c41
            <input type="checkbox" class="spectrum-Checkbox-input" id="checkbox-0">
            <span class="spectrum-Checkbox-box">
              <svg class="spectrum-Icon spectrum-UIIcon-Checkmark75 spectrum-Checkbox-checkmark" focusable="false" aria-hidden="true">
                <use xlink:href="#spectrum-css-icon-Checkmark75" />
              </svg>
              <svg class="spectrum-Icon spectrum-UIIcon-Dash75 spectrum-Checkbox-partialCheckmark" focusable="false" aria-hidden="true">
                <use xlink:href="#spectrum-css-icon-Dash75" />
              </svg>
            </span>
            <span class="spectrum-Checkbox-label">Checkbox</span>
          </label>

          <br>

          <label class="spectrum-Checkbox spectrum-Checkbox--emphasized is-invalid">
            <input type="checkbox" class="spectrum-Checkbox-input" id="checkbox-1" checked>
            <span class="spectrum-Checkbox-box">
              <svg class="spectrum-Icon spectrum-UIIcon-Checkmark75 spectrum-Checkbox-checkmark" focusable="false" aria-hidden="true">
                <use xlink:href="#spectrum-css-icon-Checkmark75" />
              </svg>
              <svg class="spectrum-Icon spectrum-UIIcon-Dash75 spectrum-Checkbox-partialCheckmark" focusable="false" aria-hidden="true">
                <use xlink:href="#spectrum-css-icon-Dash75" />
              </svg>
            </span>
            <span class="spectrum-Checkbox-label">Checkbox</span>
          </label>

          <br>

          <label class="spectrum-Checkbox spectrum-Checkbox--emphasized is-invalid is-indeterminate">
            <input type="checkbox" class="spectrum-Checkbox-input" id="checkbox-2">
            <span class="spectrum-Checkbox-box">
              <svg class="spectrum-Icon spectrum-UIIcon-Checkmark75 spectrum-Checkbox-checkmark" focusable="false" aria-hidden="true">
                <use xlink:href="#spectrum-css-icon-Checkmark75" />
              </svg>
              <svg class="spectrum-Icon spectrum-UIIcon-Dash75 spectrum-Checkbox-partialCheckmark" focusable="false" aria-hidden="true">
                <use xlink:href="#spectrum-css-icon-Dash75" />
              </svg>
            </span>
            <span class="spectrum-Checkbox-label">Checkbox</span>
          </label>
        </div>

        <div class="spectrum-Examples-item">
          <h4 class="spectrum-Heading spectrum-Heading--sizeXS spectrum-Examples-itemHeading">Disabled</h4>

          <label class="spectrum-Checkbox spectrum-Checkbox--emphasized is-disabled">
            <input type="checkbox" class="spectrum-Checkbox-input" id="checkbox-3" disabled>
            <span class="spectrum-Checkbox-box">
              <svg class="spectrum-Icon spectrum-UIIcon-Checkmark75 spectrum-Checkbox-checkmark" focusable="false" aria-hidden="true">
                <use xlink:href="#spectrum-css-icon-Checkmark75" />
              </svg>
              <svg class="spectrum-Icon spectrum-UIIcon-Dash75 spectrum-Checkbox-partialCheckmark" focusable="false" aria-hidden="true">
                <use xlink:href="#spectrum-css-icon-Dash75" />
              </svg>
            </span>
            <span class="spectrum-Checkbox-label">Checkbox</span>
          </label>

          <br>

          <label class="spectrum-Checkbox spectrum-Checkbox--emphasized is-disabled">
            <input type="checkbox" class="spectrum-Checkbox-input" id="checkbox-4" disabled checked>
            <span class="spectrum-Checkbox-box">
              <svg class="spectrum-Icon spectrum-UIIcon-Checkmark75 spectrum-Checkbox-checkmark" focusable="false" aria-hidden="true">
                <use xlink:href="#spectrum-css-icon-Checkmark75" />
              </svg>
              <svg class="spectrum-Icon spectrum-UIIcon-Dash75 spectrum-Checkbox-partialCheckmark" focusable="false" aria-hidden="true">
                <use xlink:href="#spectrum-css-icon-Dash75" />
              </svg>
            </span>
            <span class="spectrum-Checkbox-label">Checkbox</span>
          </label>

          <br>

          <label class="spectrum-Checkbox spectrum-Checkbox--emphasized is-disabled is-indeterminate">
            <input type="checkbox" class="spectrum-Checkbox-input" id="checkbox-5" disabled>
            <span class="spectrum-Checkbox-box">
              <svg class="spectrum-Icon spectrum-UIIcon-Checkmark75 spectrum-Checkbox-checkmark" focusable="false" aria-hidden="true">
                <use xlink:href="#spectrum-css-icon-Checkmark75" />
              </svg>
              <svg class="spectrum-Icon spectrum-UIIcon-Dash75 spectrum-Checkbox-partialCheckmark" focusable="false" aria-hidden="true">
                <use xlink:href="#spectrum-css-icon-Dash75" />
              </svg>
            </span>
            <span class="spectrum-Checkbox-label">Checkbox</span>
          </label>
        </div>
      </div>

  - id: checkbox-wrapping
    name: Wrapping behavior
    markup: |
      <label class="spectrum-Checkbox">
        <input type="checkbox" class="spectrum-Checkbox-input" id="checkbox-0">
        <span class="spectrum-Checkbox-box">
          <svg class="spectrum-Icon spectrum-UIIcon-Checkmark75 spectrum-Checkbox-checkmark" focusable="false" aria-hidden="true">
            <use xlink:href="#spectrum-css-icon-Checkmark75" />
          </svg>
          <svg class="spectrum-Icon spectrum-UIIcon-Dash75 spectrum-Checkbox-partialCheckmark" focusable="false" aria-hidden="true">
            <use xlink:href="#spectrum-css-icon-Dash75" />
          </svg>
        </span>
        <span class="spectrum-Checkbox-label">Checkbox with an extraordinarily long label please don't do this but if you did it should wrap text when it gets longer than the container which contains the checkbox which has an unacceptably long label</span>
      </label><|MERGE_RESOLUTION|>--- conflicted
+++ resolved
@@ -210,13 +210,8 @@
         </div>
 
         <div class="spectrum-Examples-item">
-<<<<<<< HEAD
-          <h4 class="spectrum-Heading spectrum-Heading--XS spectrum-Examples-itemHeading">Invalid</h4>
-          <label class="spectrum-Checkbox spectrum-Checkbox--emphasized is-invalid">
-=======
           <h4 class="spectrum-Heading spectrum-Heading--sizeXS spectrum-Examples-itemHeading">Invalid</h4>
           <label class="spectrum-Checkbox spectrum-Checkbox--quiet is-invalid">
->>>>>>> 1a604c41
             <input type="checkbox" class="spectrum-Checkbox-input" id="checkbox-0">
             <span class="spectrum-Checkbox-box">
               <svg class="spectrum-Icon spectrum-UIIcon-Checkmark75 spectrum-Checkbox-checkmark" focusable="false" aria-hidden="true">
