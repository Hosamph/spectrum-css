--- conflicted
+++ resolved
@@ -1,10 +1,6 @@
 {
   "name": "@spectrum-css/actiongroup",
-<<<<<<< HEAD
-  "version": "1.0.11",
-=======
   "version": "1.0.12-beta.0",
->>>>>>> 808ea332
   "description": "The Spectrum CSS actiongroup component",
   "license": "Apache-2.0",
   "main": "dist/index-vars.css",
@@ -24,11 +20,7 @@
     "@spectrum-css/vars": "^5.0.0-beta.0"
   },
   "devDependencies": {
-<<<<<<< HEAD
-    "@spectrum-css/actionbutton": "^1.1.0",
-=======
     "@spectrum-css/actionbutton": "^1.1.1-beta.0",
->>>>>>> 808ea332
     "@spectrum-css/component-builder": "^3.0.1",
     "@spectrum-css/icon": "^3.0.11-beta.0",
     "@spectrum-css/vars": "^5.0.0-beta.0",
