{
  "name": "@spectrum-css/treeview",
  "version": "6.0.30",
  "description": "The Spectrum CSS treeview component",
  "license": "Apache-2.0",
  "author": "Adobe",
  "homepage": "https://opensource.adobe.com/spectrum-css/treeview",
  "repository": {
    "type": "git",
    "url": "https://github.com/adobe/spectrum-css.git",
    "directory": "components/treeview"
  },
  "bugs": {
    "url": "https://github.com/adobe/spectrum-css/issues"
  },
  "main": "dist/index-vars.css",
  "scripts": {
    "build": "gulp"
  },
  "peerDependencies": {
    "@spectrum-css/icon": "^3.0.0",
    "@spectrum-css/vars": "^8.0.0"
  },
  "devDependencies": {
<<<<<<< HEAD
    "@spectrum-css/checkbox": "^3.1.2",
    "@spectrum-css/component-builder": "^3.1.2",
    "@spectrum-css/icon": "^3.0.22",
    "@spectrum-css/thumbnail": "^2.0.16",
    "@spectrum-css/vars": "^8.0.0",
=======
    "@spectrum-css/component-builder": "^4.0.2",
    "@spectrum-css/icon": "^3.0.33",
    "@spectrum-css/thumbnail": "^2.0.26",
    "@spectrum-css/vars": "^8.0.4",
>>>>>>> 6d42cacc
    "gulp": "^4.0.0"
  },
  "publishConfig": {
    "access": "public"
  }
}<|MERGE_RESOLUTION|>--- conflicted
+++ resolved
@@ -22,18 +22,11 @@
     "@spectrum-css/vars": "^8.0.0"
   },
   "devDependencies": {
-<<<<<<< HEAD
-    "@spectrum-css/checkbox": "^3.1.2",
-    "@spectrum-css/component-builder": "^3.1.2",
-    "@spectrum-css/icon": "^3.0.22",
-    "@spectrum-css/thumbnail": "^2.0.16",
-    "@spectrum-css/vars": "^8.0.0",
-=======
+    "@spectrum-css/checkbox": "^3.1.3",
     "@spectrum-css/component-builder": "^4.0.2",
     "@spectrum-css/icon": "^3.0.33",
     "@spectrum-css/thumbnail": "^2.0.26",
     "@spectrum-css/vars": "^8.0.4",
->>>>>>> 6d42cacc
     "gulp": "^4.0.0"
   },
   "publishConfig": {
