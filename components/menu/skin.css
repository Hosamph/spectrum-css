--- conflicted
+++ resolved
@@ -66,11 +66,6 @@
 
 .spectrum-Menu-sectionHeading {
   color: var(--spectrum-listheading-text-color);
-<<<<<<< HEAD
-}
-
-.spectrum-Menu-divider {
-  background-color: var(--spectrum-listitem-m-texticon-divider-color);
 }
 
 @media (forced-colors: active) {
@@ -113,6 +108,4 @@
       } 
     }
   }
-=======
->>>>>>> 7aa37064
 }